--- conflicted
+++ resolved
@@ -1,12 +1,6 @@
-<<<<<<< HEAD
-# Design (v2.0) PerfectFit Virtual Coach system
-The general goal of PerfectFit is to Develop an eCoach app that will provide personalised assistance on smoking cessation
-and increasing physical activity based on personal (sensor) data
-=======
 # Design (v2.1) PerfectFit Virtual Coach system
 The general goal of PerfectFit is to Develop an eCoach app that will provide personalised assistance on smoking cessation 
 and increasing physical activity based on personal (sensor) data 
->>>>>>> 081affa2
 (read more [here](https://www.research-software.nl/projects/583)).
 
 This document describes the intended architecture for the eCoach.
@@ -155,5 +149,5 @@
 The workers are subscribed to this queue and process the data, then notify other components or write to the database.
 
 ### Expiration of data
-Some data might only be needed for a certain time period, especially sensor data.
+Some data might only be needed for a certain time period, especially sensor data. 
 A specific worker should remove data if it is expired (data should have an expiry-date field in db).