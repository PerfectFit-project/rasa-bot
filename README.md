[![Quality Gate Status](https://sonarcloud.io/api/project_badges/measure?project=PerfectFit-project_virtual-coach-server&metric=alert_status)](https://sonarcloud.io/dashboard?id=PerfectFit-project_virtual-coach-server)
[![Coverage](https://sonarcloud.io/api/project_badges/measure?project=PerfectFit-project_virtual-coach-server&metric=coverage)](https://sonarcloud.io/dashboard?id=PerfectFit-project_virtual-coach-server)

# PerfectFit virtual coach server functional prototype
This should become a working functional prototype that can handle the following scenario. It is a functional system that facilitates a subset of the must have requirements, that can easily be extended with specific content to match the patient journey. It is not yet production ready.

* User sends a message in the NiceDay app with the intent to get the planning for the next week
* In response the Virtual Coach sends back the weekly planning that should include:
  - Hey {name}, where the name is retrieved from the database
  - One planned event is to read through some psycho-education that comes from a ‘content’ file (that will later be controlled by Leiden)
  - A suggestion for physical exercises from algorithm (nice to have)

(optional):
- The virtual coach asks the user whether it can plan these activities.
- If affirmative, the virtual coach adds these activities to the in-app calendar of the user.

And an example conversation:

<img src="https://user-images.githubusercontent.com/9945255/116060273-054fb080-a682-11eb-9fe4-d864305bf4d2.png" width="300" >

## Software development planning
See [software development planning document](https://nlesc.sharepoint.com/:w:/r/sites/team-flow/Shared%20Documents/PerfectFit/Perfect%20Fit%20-%20RFCs/PerfectFit-RFC-0007-software-development-planning.docx?d=w434661cbf10c458998e9e45ea6451ea4&csf=1&web=1&e=8cxoLW)

## Architecture design
Take a look at the design [here](docs/design.md).

## Setup using docker-compose
<<<<<<< HEAD
1. Create a file called `.env` in the root of this app.
Set THERAPIST_EMAIL_ADDRESS and THERAPIST_PASSWORD in your `.env` file, see .env-example. 
These will be loaded as environment variables and will thus be available in the app.
You will get a `InvalidUsernamePasswordError` if the username or password is invalid.
2. Run `docker-compose --env-file .env up`
=======
1. See `niceday-api/` for getting the therapist user id and token.
2. Create a file called `.env` in the root of this app.
Save the therapist user id and token in your `.env` file as THERAPIST_USER_ID and NICEDAY_TOKEN respectively,
see .env-example. These will be loaded as environment variables and will thus be available in the app.
NB: The token expires, so you need to replace it once in a while.
You will get a `ChatNotAuthorizedError` if the token is invalid.
3. Run `./script/server`. This will install the right dependencies, build docker images, and
run them.
>>>>>>> 790d3986
<|MERGE_RESOLUTION|>--- conflicted
+++ resolved
@@ -25,13 +25,6 @@
 Take a look at the design [here](docs/design.md).
 
 ## Setup using docker-compose
-<<<<<<< HEAD
-1. Create a file called `.env` in the root of this app.
-Set THERAPIST_EMAIL_ADDRESS and THERAPIST_PASSWORD in your `.env` file, see .env-example. 
-These will be loaded as environment variables and will thus be available in the app.
-You will get a `InvalidUsernamePasswordError` if the username or password is invalid.
-2. Run `docker-compose --env-file .env up`
-=======
 1. See `niceday-api/` for getting the therapist user id and token.
 2. Create a file called `.env` in the root of this app.
 Save the therapist user id and token in your `.env` file as THERAPIST_USER_ID and NICEDAY_TOKEN respectively,
@@ -39,5 +32,4 @@
 NB: The token expires, so you need to replace it once in a while.
 You will get a `ChatNotAuthorizedError` if the token is invalid.
 3. Run `./script/server`. This will install the right dependencies, build docker images, and
-run them.
->>>>>>> 790d3986
+run them.