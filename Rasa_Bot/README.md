--- conflicted
+++ resolved
@@ -10,13 +10,8 @@
 - Make sure that you have Docker and Docker Compose installed. You can check whether you do by typing `docker -v && docker-compose -v`.
 - Navigate to the "Rasa_Bot"-folder on your laptop.
 - Type `docker-compose up`.
-<<<<<<< HEAD
 - Now you can communicate with the bot via its REST API. E.g. on Windows, type `curl http://localhost:5005/webhooks/rest/webhook -d "{\"message\": \"Kan ik de agenda voor de week krijgen?\", \"sender\":\"user\"}"`. Note that the escaping of the double-quotes is a fix that is needed on Windows.
    - The output for the above command should be something like this: [{"recipient_id":"user","text":"Hoi Kees!"},{"recipient_id":"user","text":"Sure, you should ...
-=======
-- Now you can communicate with the bot via its REST API. E.g. on Windows, type `curl http://localhost:5005/webhooks/rest/webhook -d "{\"message\": \"Hey, kun je me de agenda voor de week vertellen?\", \"sender\":\"user\"}"`. Note that the escaping of the double-quotes is a fix that is needed on Windows.
-   - The output for the above command should be something like this: [{"recipient_id":"user","text":"Hey Kees!"},{"recipient_id":"user","text":"Sure, you should ...
->>>>>>> 3566560b
    - See [this page](https://rasa.com/docs/rasa/connectors/your-own-website#restinput) for details on how to use the REST channel.
    
 ## Language
