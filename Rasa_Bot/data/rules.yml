version: "2.0"

rules:

- rule: say goodbye whenever the user says bye
  steps:
  - intent: goodbye
  - action: utter_goodbye

- rule: introduce and define purpose when user asks who the agent is
  steps:
  - intent: who_are_you
  - action: utter_agent_name
  - action: utter_agent_purpose
<<<<<<< HEAD

- rule: set reminder
  steps:
  - intent: EXTERNAL_set_reminder
  - action: action_set_reminder

- rule: utter daily reminder
  conversation_start: true
  steps:
    - intent: EXTERNAL_utter_reminder
    - action: utter_reminder
=======
  
- rule:  when user says hi at start of conversation, say hi back and ask for mood
  conversation_start: true # only applies at a conversation start
  steps: 
  - intent: greeting
  - action: action_get_name_from_database
  - action: utter_greet
  - action: utter_ask_user_mood
  
- rule: Ask the user to rephrase whenever they send a message with low NLU confidence
  steps:
  - intent: nlu_fallback
  - action: utter_default
>>>>>>> 790d3986
<|MERGE_RESOLUTION|>--- conflicted
+++ resolved
@@ -12,7 +12,6 @@
   - intent: who_are_you
   - action: utter_agent_name
   - action: utter_agent_purpose
-<<<<<<< HEAD
 
 - rule: set reminder
   steps:
@@ -24,7 +23,6 @@
   steps:
     - intent: EXTERNAL_utter_reminder
     - action: utter_reminder
-=======
   
 - rule:  when user says hi at start of conversation, say hi back and ask for mood
   conversation_start: true # only applies at a conversation start
@@ -37,5 +35,4 @@
 - rule: Ask the user to rephrase whenever they send a message with low NLU confidence
   steps:
   - intent: nlu_fallback
-  - action: utter_default
->>>>>>> 790d3986
+  - action: utter_default