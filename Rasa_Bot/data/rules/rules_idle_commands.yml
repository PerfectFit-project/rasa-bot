--- conflicted
+++ resolved
@@ -31,8 +31,9 @@
 - rule: medicine command
   steps:
   - intent: medicijn_intent
-<<<<<<< HEAD
-  - action: action_trigger_video_medicine_dialog
+  - action: action_set_slot_medication_talk_video
+  - action: action_set_medication_video_link
+  - action: action_launch_watch_video_dialog
 
 - rule: continue dialog
   steps:
@@ -44,9 +45,4 @@
   - intent: EXTERNAL_no_valid_uncompleted_dialog
   - action: utter_no_valid_uncompleted_dialog
   - action: utter_central_mode_options_without_verder
-  - action: action_end_dialog
-=======
-  - action: action_set_slot_medication_talk_video
-  - action: action_set_medication_video_link
-  - action: action_launch_watch_video_dialog
->>>>>>> 19f0a8f5
+  - action: action_end_dialog