version: "3.1"

nlu:

- intent: CENTRAL_get_first_aid_kit
  examples: |
    - CENTRAL_get_first_aid_kit

- intent: urgent
  examples: |
    - "dood"
    - "Ik ben depressief"
# set video links

- intent: EXTERNAL_first_aid_kit_video
  examples: |
    - EXTERNAL_first_aid_kit_video

- intent: EXTERNAL_trigger_future_self_long_video
  examples: |
    - EXTERNAL_trigger_future_self_long_video

- intent: EXTERNAL_trigger_future_self_short_video
  examples: |
    - EXTERNAL_trigger_future_self_short_video

- intent: EXTERNAL_trigger_execution_introduction_video
  examples: |
    - EXTERNAL_trigger_execution_introduction_video

- intent: EXTERNAL_trigger_preparation_introduction_video
  examples: |
    - EXTERNAL_trigger_preparation_introduction_video

- intent: EXTERNAL_trigger_medication_talk_video
  examples: |
    - EXTERNAL_trigger_medication_talk_video

- intent: EXTERNAL_trigger_track_behavior_video
  examples: |
    - EXTERNAL_trigger_track_behavior_video

- intent: EXTERNAL_watch_video_dialog
  examples: |
    - EXTERNAL_watch_video_dialog
### preparation phase

- intent: EXTERNAL_trigger_profile_creation
  examples: |
    - "EXTERNAL_trigger_profile_creation"

###

- intent: EXTERNAL_trigger_cold_turkey
  examples: |
    - "EXTERNAL_trigger_cold_turkey"

- intent: EXTERNAL_trigger_plan_quit_start
  examples: |
    - "EXTERNAL_trigger_plan_quit_start"

- intent: EXTERNAL_trigger_future_self
  examples: |
    - "EXTERNAL_trigger_future_self"

- intent: EXTERNAL_trigger_goal_setting
  examples: |
    - "EXTERNAL_trigger_goal_setting"

- intent: EXTERNAL_relapse_dialog
  examples: |
    - "EXTERNAL_relapse_dialog"

- intent: EXTERNAL_relapse_dialog_hrs
  examples: |
    - "EXTERNAL_relapse_dialog_hrs"

- intent: EXTERNAL_relapse_dialog_lapse
  examples: |
    - "EXTERNAL_relapse_dialog_lapse"

- intent: EXTERNAL_relapse_dialog_relapse
  examples: |
    - "EXTERNAL_relapse_dialog_relapse"

- intent: EXTERNAL_relapse_dialog_pa
  examples: |
    - "EXTERNAL_relapse_dialog_pa"

- intent: EXTERNAL_closing_dialog
  examples: |
    - "EXTERNAL_closing_dialog"

- intent: EXTERNAL_watch_video_dialog
  examples: |
    - "EXTERNAL_watch_video_dialog"

- intent: EXTERNAL_rescheduling_preparation_phase
  examples: |
    - "EXTERNAL_rescheduling_preparation_phase"

- intent: EXTERNAL_watch_video_dialog
  examples: |
    - "EXTERNAL_watch_video_dialog"

- intent: EXTERNAL_rescheduling_preparation_phase
  examples: |
    - "EXTERNAL_rescheduling_preparation_phase"

- intent: EXTERNAL_done_with_video
  examples: |
    - "EXTERNAL_done_with_video"

<<<<<<< HEAD
- intent: submit_user_preferences
  examples: |
    - "I would like to submit my user preferences"
    - "User preferences"

- intent: oke
  examples: |
    - "Oke"
    - "Ok"
    - "Oks"
    - "Oki"

- intent: weekly_reflection
  examples: |
    - "weekly reflection"
    - "week"
    - "Week"
    - "weekly"
    - "Weekly"
    - "weeek"
    - "weekk"
    - "wweek"
    - "weeklyy"
    - "Weekly reflection"

- intent: request_metadata
  examples: |
    - "Metadata"
    - "Ik wil metadata"
    - "metadata"
    - "Dit is metadata"

- intent: user_shares_image
  examples: |
    - "file"
    - "File"
    - "Start file"

=======
>>>>>>> 19f0a8f5
- intent: help_intent
  examples: |
    - "help"
    - "hepl"
    - "elp"
    - "ehlp"
    - "hel"

- intent: ehbo_intent
  examples: |
    - "ehbo"
    - "ebho"
    - "eobh"
    - "eehbo"
    - "ehhbo"
    - "ehbbo"
    - "ehboo"
    - "ik wil ehbo"

- intent: uitleg_intent
  examples: |
    - "uilteg"
    - "uileg"
    - "uitleg"
    - "iutleg"
    - "uitlge"
    - "ik wil een uitleg"

- intent: oefening_intent
  examples: |
    - "oefning"
    - "oefenin"
    - "oefening"
    - "eofening"
    - "ik wil de oefening doen"
    - "oefenign"

- intent: medicijn_intent
  examples: |
    - "medicatie"
    - "medicati"
    - "medicijnen"
    - "medicijn"
    - "medicein"
    - "nedicijn"
    - "medicjin"
    - "medijcin"<|MERGE_RESOLUTION|>--- conflicted
+++ resolved
@@ -111,47 +111,6 @@
   examples: |
     - "EXTERNAL_done_with_video"
 
-<<<<<<< HEAD
-- intent: submit_user_preferences
-  examples: |
-    - "I would like to submit my user preferences"
-    - "User preferences"
-
-- intent: oke
-  examples: |
-    - "Oke"
-    - "Ok"
-    - "Oks"
-    - "Oki"
-
-- intent: weekly_reflection
-  examples: |
-    - "weekly reflection"
-    - "week"
-    - "Week"
-    - "weekly"
-    - "Weekly"
-    - "weeek"
-    - "weekk"
-    - "wweek"
-    - "weeklyy"
-    - "Weekly reflection"
-
-- intent: request_metadata
-  examples: |
-    - "Metadata"
-    - "Ik wil metadata"
-    - "metadata"
-    - "Dit is metadata"
-
-- intent: user_shares_image
-  examples: |
-    - "file"
-    - "File"
-    - "Start file"
-
-=======
->>>>>>> 19f0a8f5
 - intent: help_intent
   examples: |
     - "help"
