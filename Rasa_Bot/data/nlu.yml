version: "3.1"

nlu:
- intent: request_plan_week
  examples: |
    - "Kan ik de agenda voor de week krijgen?"
    - "Kun je de agenda voor de week opsturen?"
    - "Wat is de agenda voor de komende week?"
    - "Wat is er gepland voor de komende week?"
    - "Kun je me de agenda voor de komende week vertellen?"
    - "Hey, kun je me de agenda voor de week vertellen?"
    - "Mag ik de planning?"
    - "Mag ik de planning voor de week?"
    - "Mag ik de agenda?"
    - "Heb je de planning voor mij?"
    
- intent: confirm
  examples: |
    - Ja graag
    - Zeker
    - Natuurlijk
    - Ja doe dat alsjeblieft
    - Ja
    - Dat zou fijn zijn
    - Fijn
    - Ah ja
    - "Graag"
    - Ja, klopt
    
- intent: deny
  examples: |
    - "Nee, dank je wel."
    - "Nee, dank u wel."
    - "Bedankt, maar dat hoeft niet."
    - "Deze keer niet, dank je."
    - "Dat hoeft niet."
    - "Nee, bedankt."
    - "Nee"
    - Nee, klopt niet

- intent: request_future_self_dialog
  examples: |
    - "Start future self dialog."
    - "Ik wil future self dialog."
    - "future self dialog."
    
- intent: CENTRAL_get_first_aid_kit
  examples: |
    - "Get first aid kit"
    - "Ik wil first aid kit"
    - "First aid kit"
    - "EHBO doos"
    
- intent: urgent
  examples: |
    - "dood"
    - "Ik ben depressief"

- intent: request_tracked_cigarettes
  examples: |
    - "Hoeveel sigaretten heb ik vandaag gerookt?"

- intent: request_tracker_reminder
  examples: |
    - "Kun je een herinnering instellen om de gerookte sigaretten te tracken?"
    
- intent: EXTERNAL_trigger_profile_creation
  examples: |
    - "EXTERNAL_trigger_profile_creation"

- intent: EXTERNAL_trigger_medication_talk
  examples: |
    - "EXTERNAL_trigger_medication_talk"

- intent: EXTERNAL_trigger_cold_turkey
  examples: |
    - "EXTERNAL_trigger_cold_turkey"

- intent: EXTERNAL_trigger_plan_quit_start
  examples: |
    - "EXTERNAL_trigger_plan_quit_start"

- intent: EXTERNAL_trigger_mental_contrasting
  examples: |
    - "EXTERNAL_trigger_mental_contrasting"

- intent: EXTERNAL_trigger_goal_setting
  examples: |
    - "EXTERNAL_trigger_goal_setting"

<<<<<<< HEAD
- intent: relapse_dialog
  examples: |
    - "relapse"
    - "Relapse"
    - "help"
=======
- intent: submit_user_preferences
  examples: |
    - "I would like to submit my user preferences"
    - "User preferences"
>>>>>>> e1f1a76d

- intent: oke
  examples: |
    - "Oke"
    - "Ok"

- intent: request_metadata
  examples: |
    - "Metadata"
    - "Ik wil metadata"
    - "metadata"
    - "Dit is metadata"

- intent: user_shares_image
  examples: |
    - "file"
    - "File"
    - "Start file"<|MERGE_RESOLUTION|>--- conflicted
+++ resolved
@@ -88,18 +88,16 @@
   examples: |
     - "EXTERNAL_trigger_goal_setting"
 
-<<<<<<< HEAD
 - intent: relapse_dialog
   examples: |
     - "relapse"
     - "Relapse"
     - "help"
-=======
+
 - intent: submit_user_preferences
   examples: |
     - "I would like to submit my user preferences"
     - "User preferences"
->>>>>>> e1f1a76d
 
 - intent: oke
   examples: |
