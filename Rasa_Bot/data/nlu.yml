--- conflicted
+++ resolved
@@ -103,9 +103,6 @@
 - intent: oke
   examples: |
     - "Oke"
-<<<<<<< HEAD
-    - "Ok"
-=======
     - "Ok"
 
 - intent: request_metadata
@@ -119,5 +116,4 @@
   examples: |
     - "file"
     - "File"
-    - "Start file"
->>>>>>> e9956c8b
+    - "Start file"