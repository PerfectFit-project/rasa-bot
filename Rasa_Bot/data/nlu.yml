version: "2.0"

nlu:
- intent: request_plan_week
  examples: |
    - "Kan ik de agende voor de week krijgen?"
    - "Kun je de agenda voor de week opsturen?"
    - "Wat is de agenda voor de komende week?"
    - "Wat is er gepland voor de komende week?"
    - "Kun je me de agenda voor de komende week vertellen?"
    - "Hey, kun je me de agenda voor de week vertellen?"
    
- intent: confirm
  examples: |
    - Ja graag
    - Zeker
    - Natuurlijk
    - Ja doe dat alsjeblieft
    - Ja
    - Dat zou fijn zijn
    - Ah ja
<<<<<<< HEAD
    - "Graag"
=======
    - Graag
>>>>>>> 3566560b
    
- intent: deny
  examples: |
    - "Nee, dank je wel."
    - "Nee, dank u wel."
    - "Bedankt, maar dat hoeft niet."
    - "Deze keer niet, dank je."
    - "Dat hoeft niet."
    - "Nee, bedankt."
<<<<<<< HEAD
    
- intent: greeting
  examples: |
    - Hi
    - Hey
    - Hallo
    - Hoi
    - Hoi Kris
    - Hi Kris
    - Goedemorgen
    - Goedenavond
    - "Hallo coach"
    - "Hi Kris"
    
- intent: goodbye
  examples: |
    - Doei
    - Tot ziens
    - Tot straks
    - "Fijne dag"
    - "Fijne dag verder!"
    
- intent: how_are_you
  examples: |
    - "Hoe gaat het met je?"
    
- intent: who_are_you
  examples: |
    - "Wie ben je?"
    - "Wat kan je?"
    - "Wat is dit?"
    - "Wat kan je doen?"
    
- intent: positive_mood
  examples: |
    - "Ik voel me ook goed."
    - "Ik ben in orde."
    - "Super goed!"
    - "Heel goed!"

- intent: negative_mood
  examples: |
    - "Ik voel me niet zo goed."
    - "Ik voe me niet lekker."
    - "Niet goed."
    - "Slecht."
=======
>>>>>>> 3566560b
  <|MERGE_RESOLUTION|>--- conflicted
+++ resolved
@@ -19,11 +19,7 @@
     - Ja
     - Dat zou fijn zijn
     - Ah ja
-<<<<<<< HEAD
     - "Graag"
-=======
-    - Graag
->>>>>>> 3566560b
     
 - intent: deny
   examples: |
@@ -33,8 +29,7 @@
     - "Deze keer niet, dank je."
     - "Dat hoeft niet."
     - "Nee, bedankt."
-<<<<<<< HEAD
-    
+
 - intent: greeting
   examples: |
     - Hi
@@ -47,7 +42,7 @@
     - Goedenavond
     - "Hallo coach"
     - "Hi Kris"
-    
+
 - intent: goodbye
   examples: |
     - Doei
@@ -55,18 +50,18 @@
     - Tot straks
     - "Fijne dag"
     - "Fijne dag verder!"
-    
+
 - intent: how_are_you
   examples: |
     - "Hoe gaat het met je?"
-    
+
 - intent: who_are_you
   examples: |
     - "Wie ben je?"
     - "Wat kan je?"
     - "Wat is dit?"
     - "Wat kan je doen?"
-    
+
 - intent: positive_mood
   examples: |
     - "Ik voel me ook goed."
@@ -80,6 +75,4 @@
     - "Ik voe me niet lekker."
     - "Niet goed."
     - "Slecht."
-=======
->>>>>>> 3566560b
   