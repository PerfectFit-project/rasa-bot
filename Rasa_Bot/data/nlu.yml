--- conflicted
+++ resolved
@@ -87,40 +87,7 @@
   examples: |
     - "EXTERNAL_relapse_dialog_pa"
 
-<<<<<<< HEAD
-- intent: EXTERNAL_trigger_track_notification
-  examples: |
-    - "EXTERNAL_trigger_track_notification"
-
-- intent: EXTERNAL_pa_step_goal_notification
-  examples: |
-    - "EXTERNAL_pa_step_goal_notification"
-
-- intent: EXTERNAL_finish_dialog_notification
-  examples: |
-    - "EXTERNAL_finish_dialog_notification"
-
-- intent: EXTERNAL_inactive_user_notification
-  examples: |
-    - "EXTERNAL_inactive_user_notification"
-
-- intent: EXTERNAL_before_quit_notification
-  examples: |
-    - "EXTERNAL_before_quit_notification"
-
-- intent: EXTERNAL_pa_intensity_notification
-  examples: |
-    - "EXTERNAL_pa_intensity_notification"
-
-- intent: EXTERNAL_quit_date_notification
-  examples: |
-    - "EXTERNAL_quit_date_notification"
-
-
-- intent: relapse_dialog
-=======
 - intent: EXTERNAL_closing_dialog
->>>>>>> 19f0a8f5
   examples: |
     - "EXTERNAL_closing_dialog"
 
