--- conflicted
+++ resolved
@@ -43,22 +43,6 @@
   - action: utter_okay
   - action: action_end_dialog
 
-<<<<<<< HEAD
-# User indicates completion PA
-- story: user_indicate_pa
-  steps:
-  - intent: completed_pa
-  - action: utter_pa_completed
-  - action: pa_evaluation_form
-  - active_loop: pa_evaluation_form
-  - active_loop: null
-  - action: utter_pa_evaluation_form_once_filled
-  - action: action_store_pa_evaluation
-  - slot_was_set:
-    - pa_evaluation_response: null
-  - action: action_end_dialog
-=======
->>>>>>> 943f8fd1
 
 # User foresees HRS
 - story: user_foresees_hrs
