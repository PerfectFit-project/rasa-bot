--- conflicted
+++ resolved
@@ -1,9 +1,5 @@
 -r actions/requirements-actions.txt
-<<<<<<< HEAD
 rasa==2.8.0 # NB! when updating, make sure to also update:
             # * rasa-sdk base image in Dockerfile
             # * format of stories, domain.yml etc. if necessary
-            # * requirements in root folder
-=======
-rasa==2.8.0
->>>>>>> 790d3986
+            # * requirements in root folder