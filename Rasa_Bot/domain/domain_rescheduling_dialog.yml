<<<<<<< HEAD
intents:
  - EXTERNAL_trigger_reschedule_activity

slots:
=======
### Rescheduling query dialog

version: "3.1"
>>>>>>> 5aa714ae

slots:
  # Whether the user wants to continue the dialog now
  rescheduling_now:
    type: categorical
    values:
      - 1
      - 2
    influence_conversation: true
    mappings:
    - type: from_text
      conditions:
      - active_loop: rescheduling_now_or_later_form
  # String with rescheduling options for uttering the options
  daypart_options_string:
    type: text
    influence_conversation: false
    mappings:
      - type: custom
  # Chosen rescheduling option in case user does not want to continue dialog now
  chosen_daypart:
    type: categorical
    values:
      - 1
      - 2
      - 3
      - 4
    influence_conversation: true
    mappings:
      - type: from_text
        conditions:
          - active_loop: pick_a_daypart_form
  # Chosen rescheduling option, stored as datetime
  daypart_options_timestamp:
    type: any
    influence_conversation: false
    mappings:
      - type: custom

  # Set the dialog to be resumed
  dialog_to_continue:
    type: categorical
    values:
      - general_activity
      - future_self_preparation
      - relapse_dialog_hrs
      - relapse_dialog_lapse
      - relapse_dialog_relapse
    influence_conversation: true
    mappings:
      - type: custom
      
responses:
  ### General rescheduling query dialog
  utter_intro_reschedule_ga:
     - text: "Je kunt weer een nieuwe oefening doen!"
     - text: "Je kunt een nieuwe oefening beginnen!"
     - text: "Je kunt nu weer een nieuwe oefening doen!"
     - text: "Je kunt een nieuwe oefening starten!"
  utter_ask_rescheduling_now_or_later_form_rescheduling_now:
     - text: "Wil jij deze oefening nu doen of later? Typ '1' wanneer je nu tijd hebt om een oefening te doen. Typ '2' wanneer je de oefening liever later doet."
     - text: "Wil je deze oefening nu doen of later? Voer '1' in wanneer je nu tijd hebt voor een oefening. Voer '2' in wanneer je de oefening liever later doet."
     - text: "Wil je deze oefening nu doen of later? Typ '1' als je nu tijd hebt voor een oefening. Typ '2' als je de oefening liever later doet."
     - text: "Wil je deze oefening nu doen of later? Voer '1' in wanneer je nu tijd hebt voor een oefening. Voer '2' in wanneer je de oefening liever later wilt doen."
     - text: "Wil je deze oefening nu doen of later? Typ '1' als je nu tijd hebt voor een oefening. Typ '2' als je de oefening liever later wilt doen."
     - text: "Wil je deze oefening nu doen of liever later? Typ '1' als je nu tijd hebt voor een oefening. Typ '2' als je de oefening later wilt doen."
  utter_user_chose_later:
     - text: "Prima, ik raad je wel aan om deze oefening snel te doen. Dit gaat je namelijk helpen je doelen te behalen!"
     - text: "Goed, het is verstandig om deze oefening zo snel mogelijk te doen. Dit helpt je bij het bereiken van je doelen!"
     - text: "Prima, ik stel voor om deze oefening snel te doen. Dit ondersteunt je bij het behalen van je doelen!"
     - text: "Prima, ik raad je aan om deze oefening zo snel mogelijk te doen. Dit helpt je bij het bereiken van je doelen!"
     - text: "Prima, ik stel voor om deze oefening zo snel mogelijk te doen. Dit ondersteunt je bij het behalen van je doelen!"
  utter_rescheduling_option_chosen:
     - text: "Oké, ik spreek je dan weer! 🙋"
     - text: "Goed, tot later! 🙋"
  utter_user_chose_now:
     - text: "Mooi, we gaan aan de slag! 😊"
  utter_ask_chosen_daypart:
    - text: "{daypart_options_string}"

actions:
  - action_expected_time_next_part
  - validate_rescheduling_now_or_later_form
  - action_reschedule_dialog
  - action_set_continuation
  - action_continue_with_general_activity
  - action_continue_with_future_self_dialog_after_rescheduling_query
  - action_ask_new_time
  - validate_pick_a_daypart_form

forms:
  rescheduling_now_or_later_form:
    required_slots:
      - rescheduling_now
  pick_a_daypart_form:
    required_slots:
      - chosen_daypart<|MERGE_RESOLUTION|>--- conflicted
+++ resolved
@@ -1,13 +1,7 @@
-<<<<<<< HEAD
+version: "3.1"
+
 intents:
   - EXTERNAL_trigger_reschedule_activity
-
-slots:
-=======
-### Rescheduling query dialog
-
-version: "3.1"
->>>>>>> 5aa714ae
 
 slots:
   # Whether the user wants to continue the dialog now
