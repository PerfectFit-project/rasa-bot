<<<<<<< HEAD
session_config:
  session_expiration_time: 5 # these are minutes
  carry_over_slots_to_new_session: true

slots:
  ### User data
  # The user's age
  age:
    type: float
    min_value: 0.0
    max_value: 123.0
    initial_value: 0
    influence_conversation: false
    mappings:
      - type: custom
  # The user's name
  name:
    type: text
    initial_value: 'NAMENOTSET'
    influence_conversation: false
    mappings:
      - type: custom
  # ID of the user in current conversation
  sender_id:
    type: text
    initial_value: ''
    influence_conversation: false
    mappings:
      - type: custom

responses:
  # Fallback for low NLU confidence and low next action confidence
  # For low next action confidence, "utter_default" is automatically called.
  # For low NLU confidence, we have defined a rule.
  utter_default:
    - text: "Sorry, ik begrijp (nog) niet wat je bedoelt, kun je me het op een andere manier duidelijk maken?"
  # We present the user with the options from the central mode
  utter_central_mode_options:
    - text: "Je kunt deze woorden gebruiken om met mij te praten: 1) EHBO doos, 2) ..., ... ."

  ### Re-prompts in forms
  utter_please_answer_1_2:
    - text: "Antwoord alsjeblieft met '1,' of '2'."
  utter_please_answer_1_2_3:
     - text: "Antwoord alsjeblieft met '1,' '2,' of '3.'"
  utter_please_answer_1_2_3_4:
     - text: "Antwoord alsjeblieft met '1,' '2,' '3,' of '4.'"
  utter_please_answer_1_to_5:
     - text: "Kun je een geheel getal tussen 1 en 5 opgeven? ..."
  utter_please_answer_1_to_6:
     - text: "Kun je een geheel getal tussen 1 en 6 opgeven?"
  utter_please_answer_1_to_7:
     - text: "Kun je een geheel getal tussen 1 en 7 opgeven?"
  utter_please_answer_1_to_8:
     - text: "Kun je een geheel getal tussen 1 en 7 opgeven?"
  utter_please_answer_yes_no:
     - text: "Geef alsjeblieft antwoord met 'ja' of 'nee'?"
  utter_please_answer_now_or_later:
     - text: "Geef alsjeblieft antwoord met 'nu' of 'later.'"
  utter_please_answer_more_words:
     - text: "Zou je dat in meer woorden kunnen omschrijven?"
  utter_please_answer_number:
     - text: "Zou je dat kunnen beantwoorden met een nummer?"
  utter_please_answer_numbers:
    - text: "Zou je dat kunnen beantwoorden met één of meerdere nummers met een spatie er tussen?"
  utter_did_not_understand:
     - text: "Hmm ik heb dat niet begrepen."
=======
session_config:
  session_expiration_time: 5 # these are minutes
  carry_over_slots_to_new_session: true

slots:
  ### User data
  # The user's age
  age:
    type: float
    min_value: 0.0
    max_value: 123.0
    initial_value: 0
    influence_conversation: false
    mappings:
      - type: custom
  # The user's name
  name:
    type: text
    initial_value: 'NAMENOTSET'
    influence_conversation: false
    mappings:
      - type: custom
  # ID of the user in current conversation
  sender_id:
    type: text
    initial_value: ''
    influence_conversation: false
    mappings:
      - type: custom

responses:
  # Fallback for low NLU confidence and low next action confidence
  # For low next action confidence, "utter_default" is automatically called.
  # For low NLU confidence, we have defined a rule.
  utter_default:
    - text: "Sorry, ik begrijp (nog) niet wat je bedoelt, kun je me het op een andere manier duidelijk maken?"
  # We present the user with the options from the central mode
  utter_central_mode_options:
    - text: "Je kunt deze woorden gebruiken om met mij te praten: 1) EHBO doos, 2) ..., ... ."

  ### Re-prompts in forms
  utter_please_answer_1_2:
     - text: "Antwoord alsjeblieft met '1,' of '2.'"
  utter_please_answer_1_2_3:
     - text: "Antwoord alsjeblieft met '1,' '2,' of '3.'"
  utter_please_answer_1_2_3_4:
     - text: "Antwoord alsjeblieft met '1,' '2,' '3,' of '4.'"
  utter_please_answer_1_to_5:
     - text: "Kun je een geheel getal tussen 1 en 5 opgeven? ..."
  utter_please_answer_0_to_10:
     - text: "Kun je een geheel getal tussen 0 en 10 opgeven? ..."
  utter_please_answer_yes_no:
     - text: "Geef alsjeblieft antwoord met 'ja' of 'nee'?"
  utter_please_answer_now_or_later:
     - text: "Geef alsjeblieft antwoord met 'nu' of 'later.'"
  utter_please_answer_more_words:
     - text: "Zou je dat in meer woorden kunnen omschrijven?"
  utter_did_not_understand:
     - text: "Hmm ik heb dat niet begrepen."
  utter_greeting:
     - text: "Hoi!"
  utter_give_more_details:
    - text: "Kun je dat wat uitgebreider uitleggen?"
>>>>>>> 900e6797
<|MERGE_RESOLUTION|>--- conflicted
+++ resolved
@@ -1,4 +1,3 @@
-<<<<<<< HEAD
 session_config:
   session_expiration_time: 5 # these are minutes
   carry_over_slots_to_new_session: true
@@ -65,69 +64,4 @@
   utter_please_answer_numbers:
     - text: "Zou je dat kunnen beantwoorden met één of meerdere nummers met een spatie er tussen?"
   utter_did_not_understand:
-     - text: "Hmm ik heb dat niet begrepen."
-=======
-session_config:
-  session_expiration_time: 5 # these are minutes
-  carry_over_slots_to_new_session: true
-
-slots:
-  ### User data
-  # The user's age
-  age:
-    type: float
-    min_value: 0.0
-    max_value: 123.0
-    initial_value: 0
-    influence_conversation: false
-    mappings:
-      - type: custom
-  # The user's name
-  name:
-    type: text
-    initial_value: 'NAMENOTSET'
-    influence_conversation: false
-    mappings:
-      - type: custom
-  # ID of the user in current conversation
-  sender_id:
-    type: text
-    initial_value: ''
-    influence_conversation: false
-    mappings:
-      - type: custom
-
-responses:
-  # Fallback for low NLU confidence and low next action confidence
-  # For low next action confidence, "utter_default" is automatically called.
-  # For low NLU confidence, we have defined a rule.
-  utter_default:
-    - text: "Sorry, ik begrijp (nog) niet wat je bedoelt, kun je me het op een andere manier duidelijk maken?"
-  # We present the user with the options from the central mode
-  utter_central_mode_options:
-    - text: "Je kunt deze woorden gebruiken om met mij te praten: 1) EHBO doos, 2) ..., ... ."
-
-  ### Re-prompts in forms
-  utter_please_answer_1_2:
-     - text: "Antwoord alsjeblieft met '1,' of '2.'"
-  utter_please_answer_1_2_3:
-     - text: "Antwoord alsjeblieft met '1,' '2,' of '3.'"
-  utter_please_answer_1_2_3_4:
-     - text: "Antwoord alsjeblieft met '1,' '2,' '3,' of '4.'"
-  utter_please_answer_1_to_5:
-     - text: "Kun je een geheel getal tussen 1 en 5 opgeven? ..."
-  utter_please_answer_0_to_10:
-     - text: "Kun je een geheel getal tussen 0 en 10 opgeven? ..."
-  utter_please_answer_yes_no:
-     - text: "Geef alsjeblieft antwoord met 'ja' of 'nee'?"
-  utter_please_answer_now_or_later:
-     - text: "Geef alsjeblieft antwoord met 'nu' of 'later.'"
-  utter_please_answer_more_words:
-     - text: "Zou je dat in meer woorden kunnen omschrijven?"
-  utter_did_not_understand:
-     - text: "Hmm ik heb dat niet begrepen."
-  utter_greeting:
-     - text: "Hoi!"
-  utter_give_more_details:
-    - text: "Kun je dat wat uitgebreider uitleggen?"
->>>>>>> 900e6797
+     - text: "Hmm ik heb dat niet begrepen."