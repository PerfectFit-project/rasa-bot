--- conflicted
+++ resolved
@@ -49,11 +49,8 @@
      - text: "Kun je een geheel getal tussen 1 en 7 opgeven?"
   utter_please_answer_0_to_10:
      - text: "Kun je een geheel getal tussen 0 en 10 opgeven?"
-<<<<<<< HEAD
-=======
   utter_please_answer_neg_to_pos_3:
      - text: "Typ een getal tussen -3 en 3."
->>>>>>> 5aa714ae
   utter_please_answer_yes_no:
      - text: "Geef alsjeblieft antwoord met 'ja' of 'nee'?"
   utter_please_answer_now_or_later:
