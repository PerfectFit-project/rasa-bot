--- conflicted
+++ resolved
@@ -69,11 +69,8 @@
      - text: "Goededag!"
   utter_give_more_details:
     - text: "Kun je dat wat uitgebreider uitleggen?"
-<<<<<<< HEAD
   utter_please_answer_klaar:
     - text: "Typ 'klaar' als je hier klaar mee bent."
-=======
     - text: "Kun je dat nog iets duidelijker maken?"
     - text: "Kun je dat iets meer uitleggen?"
-    - text: "Kun je dat nog wat duidelijker uitleggen?"
->>>>>>> 19f0a8f5
+    - text: "Kun je dat nog wat duidelijker uitleggen?"