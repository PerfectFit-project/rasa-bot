session_config:
  session_expiration_time: 5 # these are minutes
  carry_over_slots_to_new_session: true
intents:
<<<<<<< HEAD
- goodbye
- greet
- who_are_you
=======
- greeting
>>>>>>> 790d3986
- confirm
- deny
- positive_mood
- negative_mood
- who_are_you
- how_are_you
- request_plan_week
<<<<<<< HEAD
- EXTERNAL_set_reminder
- EXTERNAL_utter_reminder
=======

>>>>>>> 790d3986
slots:
  ### General
  # The user's name
  name:
    type: text
    initial_value: ''
    influence_conversation: false
  # The name of the agent
  agent_name:
    type: text
    initial_value: 'Kris'
    influence_conversation: false
<<<<<<< HEAD

=======
  
>>>>>>> 790d3986
  ### Weekly planning
  # The plan for the week
  plan_week:
    type: text
    initial_value: ''
    influence_conversation: false
  # Whether saving the weekly plan in the calendar succeeded
  success_save_calendar_plan_week:
    type: bool
    influence_conversation: true

responses:
  # Fallback
  utter_default:
  - text: "Sorry, ik begrijp (nog) niet wat je bedoelt, kun je me het op een andere manier duidelijk maken?"

  # General
  utter_greet:
  - text: "Hey {name}!"
  - text: "Hi {name}!"
  - text: "Hallo {name}!"
  - text: "Hoi {name}!"
  utter_goodbye:
  - text: "Doei!"
  - text: "Tot straks!"
  - text: "Tot ziens!"
  utter_ask_back:
  - text: "En jij?"
  utter_agent_name:
  - text: "Ik ben {agent_name}. Ik ben je virtuele coach."
  utter_agent_purpose:
  - text: "Ik ben hier om je te helpen stoppen met roken en lichamelijk actiever te worden."

  # Mood
  utter_agent_mood:
  - text: "Ik voel me geweldig. Ik vind het leuk om mensen te helpen gezonder te worden."
  utter_ask_user_mood:
  - text: "Hoe gaat het met je?"
  utter_response_mood_positive:
  - text: "Ik ben blij dat te horen!"
  utter_response_mood_negative:
  - text: "Aww, het spijt me. Ik hoop dat je je snel beter voelt."

  # Weekly planning
  utter_plan_week:
  - text: "{plan_week}"
  utter_ask_plan_calendar:
  - text: "Zal ik de planning in je NiceDay agenda zetten?"
  - text: "Wil je dat ik de planning in je NiceDay agenda zet?"
  utter_plan_calendar_confirmation:
  - text: "Cool, ik heb de planning in je NiceDay agenda ingevoerd."
  - text: "Okay, de planning staat nu in je NiceDay agenda."
  utter_okay:
  - text: "Okay!"
  - text: "OK!"
  utter_error_save_plan_week_calendar:
  - text: "Sorry, ik kan de planning nu niet invoeren."

  # Reminder
  utter_reminder:
  - text: "Voorziet u vandaag risicovolle situaties voor het roken?"

actions:
- action_get_plan_week
- action_get_name_from_database
- action_save_plan_week_calendar
- action_set_reminder<|MERGE_RESOLUTION|>--- conflicted
+++ resolved
@@ -2,13 +2,10 @@
   session_expiration_time: 5 # these are minutes
   carry_over_slots_to_new_session: true
 intents:
-<<<<<<< HEAD
 - goodbye
 - greet
 - who_are_you
-=======
 - greeting
->>>>>>> 790d3986
 - confirm
 - deny
 - positive_mood
@@ -16,12 +13,9 @@
 - who_are_you
 - how_are_you
 - request_plan_week
-<<<<<<< HEAD
 - EXTERNAL_set_reminder
 - EXTERNAL_utter_reminder
-=======
 
->>>>>>> 790d3986
 slots:
   ### General
   # The user's name
@@ -34,11 +28,7 @@
     type: text
     initial_value: 'Kris'
     influence_conversation: false
-<<<<<<< HEAD
 
-=======
-  
->>>>>>> 790d3986
   ### Weekly planning
   # The plan for the week
   plan_week:
