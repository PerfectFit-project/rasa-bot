--- conflicted
+++ resolved
@@ -25,7 +25,7 @@
     influence_conversation: false
     mappings:
     - type: from_text
-  
+
   
   ### User data
   # The user's age
@@ -51,7 +51,7 @@
     influence_conversation: false
     mappings:
     - type: from_text
-    
+
 
   ### Weekly planning
   # The plan for the week
@@ -72,7 +72,7 @@
     type: float
     influence_conversation: false
     mappings:
-    - type: from_text
+      - type: from_text
 
   ### Future-self dialog
   picked_words:
@@ -273,9 +273,7 @@
 forms:
   pa_evaluation_form:
     required_slots:
-<<<<<<< HEAD
-      pa_evaluation_response:
-        - type: from_text
+    - pa_evaluation_response
   pick_smoker_words_form:
     required_slots:
       picked_words:
@@ -315,7 +313,4 @@
   why_see_myself_as_mover_form:
     required_slots:
       why_picked_words:
-        - type: from_text
-=======
-    - pa_evaluation_response
->>>>>>> 5311adc0
+        - type: from_text