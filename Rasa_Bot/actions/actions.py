--- conflicted
+++ resolved
@@ -1,1138 +1,568 @@
-<<<<<<< HEAD
-# This files contains your custom actions which can be used to run
-# custom Python code.
-#
-# See this guide on how to implement these action:
-# https://rasa.com/docs/rasa/custom-actions
-import datetime
-import logging
-import os
-import string
-from typing import Any, Dict, Text
-
-from dateutil.relativedelta import relativedelta
-from dotenv import load_dotenv
-from niceday_client import NicedayClient
-from paalgorithms import weekly_kilometers
-from rasa_sdk import Action, Tracker
-from rasa_sdk.events import SlotSet
-from rasa_sdk.executor import CollectingDispatcher
-from rasa_sdk.forms import FormValidationAction
-from virtual_coach_db.dbschema.models import Users
-from virtual_coach_db.dbschema.models import ClosedUserAnswers
-from virtual_coach_db.helper.helper import get_db_session
-
-# load .env-file and get db_host and niceday_api_endopint variables
-load_dotenv()
-DB_HOST = os.getenv('DB_HOST')
-NICEDAY_API_ENDPOINT = os.getenv('NICEDAY_API_ENDPOINT')
-
-
-# Get the user's age from the database.
-# Save the extracted age to a slot.
-class GetAgeFromDatabase(Action):
-    def name(self):
-        return "action_get_age_from_database"
-
-    async def run(self, dispatcher, tracker, domain):
-
-        user_id = tracker.current_state()['sender_id']
-
-        # Create session object to connect db
-        session = get_db_session(db_host=DB_HOST)
-
-        try:
-            user_id = int(user_id)  # nicedayuid is an integer in the database
-            selected = session.query(Users).filter_by(nicedayuid=user_id).one()
-            dob = selected.dob
-            today = datetime.date.today()
-
-            # calculate age in years
-            age = relativedelta(today, dob).years
-
-        # invalid ID for database
-        except ValueError as e:
-            age = 18
-            logging.error("ValueError: failed to get user age from database. "
-                          "User ID could not be converted to int: %s", e)
-
-        except Exception as e:
-            age = 18
-            logging.error("Failed to get user age from "
-                          "database: %s - Defaulting to age 18.", e)
-
-        finally:
-            session.close()
-
-        return [SlotSet("age", age)]
-
-
-# Get the user's name from the database.
-# Save the extracted name to a slot.
-class GetNameFromDatabase(Action):
-    def name(self):
-        return "action_get_name_from_database"
-
-    async def run(self, dispatcher, tracker, domain):
-
-        # Get sender ID from slot, this is a string
-        user_id = tracker.current_state()['sender_id']
-
-        # Creat session object to connect db
-        session = get_db_session(db_host=DB_HOST)
-
-        try:
-            user_id = int(user_id)  # nicedayuid is an integer in the database
-            selected = session.query(Users).filter_by(nicedayuid=user_id).one()
-            name = selected.firstname
-
-        # invalid ID for database
-        except ValueError as e:
-            name = 'Perfect Fit user'
-            logging.error("ValueError: failed to get user name from database. "
-                          "User ID could not be converted to int: %s.", e)
-
-        except Exception as e:
-            name = 'Perfect Fit user'
-            logging.error("Failed to get user name from "
-                          "database: %s - Defaulting to "
-                          "Perfect Fit user.", e)
-
-        finally:
-            session.close()
-
-        return [SlotSet("name", name)]
-
-
-# Get weekly plan
-class GetPlanWeek(Action):
-    def name(self):
-        return "action_get_plan_week"
-
-    async def run(self, dispatcher, tracker, domain):
-
-        age = tracker.get_slot("age")
-
-        # Calculates weekly kilometers based on age
-        kilometers = weekly_kilometers(age)
-        plan = f"Sure, you should run {kilometers:.1f} kilometers this week. " \
-               "And please read through this " \
-               "psycho-education: www.link-to-psycho-education.nl."
-        return [SlotSet("plan_week", plan)]
-
-
-# Get number of cigarettes from custom tracker and save in slot
-class SaveNumberCigarettes(Action):
-    def name(self):
-        return "action_save_number_cigarettes"
-
-    async def run(self, dispatcher, tracker, domain):
-
-        client = NicedayClient(NICEDAY_API_ENDPOINT)
-
-        # get the user_id
-        user_id = int(tracker.current_state()['sender_id'])
-
-        # get the time of the request (final time point)
-        current_time = datetime.datetime.now()
-
-        # set the initial time point as the beginning of current day
-        today = datetime.date.today()
-        start_time = datetime.datetime(today.year, today.month, today.day, 0, 0, 0)
-
-        # query the niceday_client api to get the number of tracked cigarettes
-        number_cigarettes_response = client.get_smoking_tracker(user_id, start_time, current_time)
-
-        # iterate through the response to get the total number of tracked cigarettes
-        number_of_cigarettes = 0
-        for item in number_cigarettes_response:
-            number_of_cigarettes += item['value']['quantity']
-
-        return [SlotSet("number_of_cigarettes", number_of_cigarettes)]
-
-
-# Get number of cigarettes from slot
-class GetNumberCigarettes(Action):
-    def name(self):
-        return "action_get_number_cigarettes"
-
-    async def run(self, dispatcher, tracker, domain):
-
-        number_of_cigarettes = tracker.get_slot("number_of_cigarettes")
-        dispatcher.utter_message(template="utter_tracked_cigarettes",
-                                 number_of_cigarettes=number_of_cigarettes)
-        return[]
-
-
-# Save weekly plan in calendar
-class SavePlanWeekCalendar(Action):
-    def name(self):
-        return "action_save_plan_week_calendar"
-
-    async def run(self, dispatcher, tracker, domain):
-
-        success = True
-
-        return [SlotSet("success_save_calendar_plan_week", success)]
-
-
-# Validate input of liker scale form
-class ValidatePaEvaluationForm(FormValidationAction):
-    def name(self) -> Text:
-        return 'validate_pa_evaluation_form'
-
-    def validate_pa_evaluation_response(
-            self, value: Text, dispatcher: CollectingDispatcher,
-            tracker: Tracker, domain: Dict[Text, Any]) -> Dict[Text, Any]:
-        # pylint: disable=unused-argument
-        """Validate pa_evaluation_response input."""
-
-        if not self._is_valid_input(value):
-            dispatcher.utter_message(template="utter_please_answer_1_to_5")
-            return {"pa_evaluation_response": None}
-        pa_evaluation_response = int(value)
-        return {"pa_evaluation_response": pa_evaluation_response}
-
-    @staticmethod
-    def _is_valid_input(value):
-        try:
-            value = int(value)
-        except ValueError:
-            return False
-        if (value < 1) or (value > 5):
-            return False
-        return True
-
-
-# Have a custom response based on the pa_evaluation response
-class ActionUtterPaEvaluationFormFilled(Action):
-    """Custom response based on PA evaluation form"""
-
-    def name(self):
-        return "action_utter_pa_evaluation_form_filled"
-
-    async def run(self, dispatcher, tracker, domain):
-        pa_evaluation_response = tracker.get_slot("pa_evaluation_response")
-
-        if pa_evaluation_response >= 4:
-            dispatcher.utter_message("Fijn om te horen dat het goed ging!")
-        else:
-            dispatcher.utter_message("Jammer, probeer nu goed uit te rusten, "
-                                     "dan gaat het de volgende keer vast beter!")
-        return []
-
-
-class ActionStorePaEvaluation(Action):
-    """"To save user input from PA evaluation form to database"""
-
-    def name(self):
-        return "action_store_pa_evaluation"
-
-    async def run(self, dispatcher, tracker, domain):
-
-        pa_evaluation_response = tracker.get_slot("pa_evaluation_response")
-        session = get_db_session()  # Creat session object to connect db
-
-        user_id = tracker.current_state()['sender_id']
-        selected = session.query(Users).filter_by(nicedayuid=user_id).one()
-
-        entry = ClosedUserAnswers(value=pa_evaluation_response,
-                                  question='paevaluation',
-                                  datetime=datetime.datetime.now())
-        selected.closed_user_answers.append(entry)
-        session.commit()  # Update database
-        return [SlotSet("pa_evaluation_response", None)]
-
-
-class ActionResetPickedWordsSlot(Action):
-    """Reset picked_words slot"""
-
-    def name(self):
-        return "action_reset_picked_words_slot"
-
-    async def run(self, dispatcher, tracker, domain):
-        return [SlotSet("picked_words", None)]
-
-
-class ActionResetWhyPickedWordsSlotSmoking(Action):
-    """Reset picked_words slot"""
-
-    def name(self):
-        return "action_reset_why_picked_words_slot_smoking"
-
-    async def run(self, dispatcher, tracker, domain):
-        return [SlotSet("why_picked_words", None)]
-
-
-class ActionResetWhyPickedWordsSlotPA(Action):
-    """Reset picked_words slot"""
-
-    def name(self):
-        return "action_reset_why_picked_words_slot_pa"
-
-    async def run(self, dispatcher, tracker, domain):
-        return [SlotSet("why_picked_words", None)]
-
-
-class ActionResetConfirmWordsResponseSlotSmoking(Action):
-    """Reset confirm_words_response slot"""
-
-    def name(self):
-        return "action_reset_confirm_words_response_slot_smoking"
-
-    async def run(self, dispatcher, tracker, domain):
-        return [SlotSet("confirm_words_response", None)]
-
-
-class ActionResetConfirmWordsResponseSlotPA(Action):
-    """Reset confirm_words_response slot"""
-
-    def name(self):
-        return "action_reset_confirm_words_response_slot_pa"
-
-    async def run(self, dispatcher, tracker, domain):
-        return [SlotSet("confirm_words_response", None)]
-
-
-def validate_yes_no_response(value):
-    if value == 'ja':
-        return True
-    if value in ['nee', "nee."]:
-        return False
-    return None
-
-
-class ValidateConfirmWordsForm(FormValidationAction):
-    def name(self) -> Text:
-        return 'validate_confirm_words_form'
-
-    def validate_confirm_words_response(
-            self, value: Text, dispatcher: CollectingDispatcher,
-            tracker: Tracker, domain: Dict[Text, Any]) -> Dict[Text, Any]:
-        # pylint: disable=unused-argument
-        """Validate yes_or_no_response input."""
-
-        yes_or_no_response = validate_yes_no_response(value)
-        if yes_or_no_response is None:
-            dispatcher.utter_message(template="utter_please_answer_yes_no")
-
-        return {"confirm_words_response": yes_or_no_response}
-
-
-class ActionResetReschedulingNowSlot(Action):
-    """Reset rescheduling_now slot"""
-
-    def name(self):
-        return "action_reset_rescheduling_now_slot"
-
-    async def run(self, dispatcher, tracker, domain):
-        return [SlotSet("rescheduling_now", None)]
-
-
-class ValidateReschedulingNowOrLaterForm(FormValidationAction):
-    def name(self) -> Text:
-        return 'validate_rescheduling_now_or_later_form'
-
-    def validate_rescheduling_now(
-            self, value: Text, dispatcher: CollectingDispatcher,
-            tracker: Tracker, domain: Dict[Text, Any]) -> Dict[Text, Any]:
-        # pylint: disable=unused-argument
-        """Validate rescheduling_now input."""
-
-        now_or_later = self._validate_now_or_later_response(value)
-        if now_or_later is None:
-            dispatcher.utter_message(template="utter_please_answer_now_or_later")
-
-        return {"rescheduling_now": now_or_later}
-
-    @staticmethod
-    def _validate_now_or_later_response(value):
-        if value in ['nu', 'nou', 'nu is goed']:
-            return True
-        if value in ['later', 'later.', 'niet nu']:
-            return False
-        return None
-
-
-class ActionResetReschedulingOptionSlot(Action):
-    """Reset rescheduling_option slot"""
-
-    def name(self):
-        return "action_reset_rescheduling_option_slot"
-
-    async def run(self, dispatcher, tracker, domain):
-        return [SlotSet("rescheduling_option", None)]
-
-
-class ValidateReschedulingOptionsForm(FormValidationAction):
-    def name(self) -> Text:
-        return 'validate_rescheduling_options_form'
-
-    def validate_rescheduling_option(
-            self, value: Text, dispatcher: CollectingDispatcher,
-            tracker: Tracker, domain: Dict[Text, Any]) -> Dict[Text, Any]:
-        # pylint: disable=unused-argument
-        """Validate rescheduling_option input."""
-
-        if not self._is_valid_input(value):
-            dispatcher.utter_message(template="utter_please_answer_1_2_3")
-            return {"rescheduling_option": None}
-
-        return {"rescheduling_option": int(value)}
-
-    @staticmethod
-    def _is_valid_input(value):
-        try:
-            value = int(value)
-        except ValueError:
-            return False
-        if (value < 1) or (value > 3):
-            return False
-        return True
-
-
-class ValidateSeeMyselfAsSmokerForm(FormValidationAction):
-    def name(self) -> Text:
-        return 'validate_see_myself_as_smoker_form'
-
-    def validate_see_myself_as_picked_words_smoker(
-            self, value: Text, dispatcher: CollectingDispatcher,
-            tracker: Tracker, domain: Dict[Text, Any]) -> Dict[Text, Any]:
-        # pylint: disable=unused-argument
-        """Validate see_myself_as_picked_words_smoker input."""
-
-        if not self._is_valid_input(value):
-            dispatcher.utter_message(template="utter_please_answer_1_2_3")
-            return {"see_myself_as_picked_words_smoker": None}
-
-        return {"see_myself_as_picked_words_smoker": int(value)}
-
-    @staticmethod
-    def _is_valid_input(value):
-        try:
-            value = int(value)
-        except ValueError:
-            return False
-        if (value < 1) or (value > 3):
-            return False
-        return True
-
-
-class ActionMapSeeMyselfAsPickedWordsSmoker(Action):
-    """Map see_myself_as_picked_words_smoker slot to text"""
-
-    def name(self):
-        return "action_map_see_myself_as_picked_words_smoker"
-
-    async def run(self, dispatcher, tracker, domain):
-
-        num = tracker.get_slot('see_myself_as_picked_words_smoker')
-
-        if num == 1:
-            text = "een roker"
-        elif num == 2:
-            text = "een niet-roker"
-        else:
-            text = "iemand die stopt met roken"
-
-        return [SlotSet("see_myself_as_picked_words_smoker_text", text)]
-
-
-class ActionResetSeeMyselfAsPickedWordsSmoker(Action):
-    """Reset see_myself_as_picked_words_smoker slot"""
-
-    def name(self):
-        return "action_reset_see_myself_as_picked_words_smoker"
-
-    async def run(self, dispatcher, tracker, domain):
-        return [SlotSet("see_myself_as_picked_words_smoker", None)]
-
-
-class ValidateSeeMyselfAsMoverForm(FormValidationAction):
-    def name(self) -> Text:
-        return 'validate_see_myself_as_mover_form'
-
-    def validate_see_myself_as_picked_words_mover(
-            self, value: Text, dispatcher: CollectingDispatcher,
-            tracker: Tracker, domain: Dict[Text, Any]) -> Dict[Text, Any]:
-        # pylint: disable=unused-argument
-        """Validate see_myself_as_picked_words_mover input."""
-
-        if not self._is_valid_input(value):
-            dispatcher.utter_message(template="utter_did_not_understand")
-            dispatcher.utter_message(template="utter_please_answer_1_2_3")
-            return {"see_myself_as_picked_words_mover": None}
-
-        return {"see_myself_as_picked_words_mover": int(value)}
-
-    @staticmethod
-    def _is_valid_input(value):
-        try:
-            value = int(value)
-        except ValueError:
-            return False
-        if (value < 1) or (value > 3):
-            return False
-        return True
-
-
-class ActionMapSeeMyselfAsPickedWordsMover(Action):
-    """Map see_myself_as_picked_words_mover slot to text"""
-
-    def name(self):
-        return "action_map_see_myself_as_picked_words_mover"
-
-    async def run(self, dispatcher, tracker, domain):
-
-        num = tracker.get_slot('see_myself_as_picked_words_mover')
-
-        if num == 1:
-            text = "lichamelijk actief"
-        elif num == 2:
-            text = "een beetje lichamelijk actief"
-        else:
-            text = "niet lichamelijk actief"
-
-        return [SlotSet("see_myself_as_picked_words_mover_text", text)]
-
-
-class ActionResetSeeMyselfAsPickedWordsMover(Action):
-    """Reset see_myself_as_picked_words_mover slot"""
-
-    def name(self):
-        return "action_reset_see_myself_as_picked_words_mover"
-
-    async def run(self, dispatcher, tracker, domain):
-        return [SlotSet("see_myself_as_picked_words_mover", None)]
-
-
-def validate_long_enough_response(response):
-    if response is None:
-        return False
-    return len(simple_sanitize_input(response).split()) > 5
-
-
-def simple_sanitize_input(value):
-    return value.translate({c: "" for c in string.punctuation})
-
-
-class ValidateWhyPickedMoverWordsForm(FormValidationAction):
-
-    def name(self) -> Text:
-        return "validate_why_picked_mover_words_form"
-
-    def validate_why_picked_words(
-            self,
-            value: Text,
-            dispatcher: CollectingDispatcher,
-            tracker: Tracker,
-            domain: Dict[Text, Any],
-    ) -> Dict[Text, Any]:
-        # pylint: disable=unused-argument
-        """Validate validate_why_picked_words input."""
-
-        long_enough_response = validate_long_enough_response(value)
-        if not long_enough_response:
-            dispatcher.utter_message(template="utter_please_answer_more_words")
-            return {"why_picked_words": None}
-
-        logging.info(
-            "%s why_picked_words: %s", type(self).__name__, long_enough_response
-        )
-        return {"why_picked_words": value}
-
-
-class ValidateWhyPickedSmokerWordsForm(FormValidationAction):
-
-    def name(self) -> Text:
-        return "validate_why_picked_smoker_words_form"
-
-    def validate_why_picked_words(
-            self,
-            value: Text,
-            dispatcher: CollectingDispatcher,
-            tracker: Tracker,
-            domain: Dict[Text, Any],
-    ) -> Dict[Text, Any]:
-        # pylint: disable=unused-argument
-        """Validate validate_why_picked_words input."""
-
-        long_enough_response = validate_long_enough_response(value)
-        if not long_enough_response:
-            dispatcher.utter_message(template="utter_please_answer_more_words")
-            return{"why_picked_words": None}
-
-        logging.info(
-            "%s why_picked_words: %s ", type(self).__name__, long_enough_response
-        )
-        return {"why_picked_words": value}
-=======
-# This files contains your custom actions which can be used to run
-# custom Python code.
-#
-# See this guide on how to implement these action:
-# https://rasa.com/docs/rasa/custom-actions
-import datetime
-import logging
-import os
-import string
-from typing import Any, Dict, Text
-
-from dateutil.relativedelta import relativedelta
-from dotenv import load_dotenv
-from paalgorithms import weekly_kilometers
-from rasa_sdk import Action, Tracker
-from rasa_sdk.events import SlotSet
-from rasa_sdk.executor import CollectingDispatcher
-from rasa_sdk.forms import FormValidationAction
-from virtual_coach_db.dbschema.models import ClosedUserAnswers
-from virtual_coach_db.dbschema.models import UserInterventionState
-from virtual_coach_db.dbschema.models import Users
-from virtual_coach_db.helper.helper import get_db_session
-
-
-# load .env-file and get db_host variable
-load_dotenv()
-DB_HOST = os.getenv('DB_HOST')
-
-
-# Get the user's age from the database.
-# Save the extracted age to a slot.
-class GetAgeFromDatabase(Action):
-    def name(self):
-        return "action_get_age_from_database"
-
-    async def run(self, dispatcher, tracker, domain):
-
-        user_id = tracker.current_state()['sender_id']
-
-        # Create session object to connect db
-        session = get_db_session(db_host=DB_HOST)
-
-        try:
-            user_id = int(user_id)  # nicedayuid is an integer in the database
-            selected = session.query(Users).filter_by(nicedayuid=user_id).one()
-            dob = selected.dob
-            today = datetime.date.today()
-
-            # calculate age in years
-            age = relativedelta(today, dob).years
-
-        # invalid ID for database
-        except ValueError as e:
-            age = 18
-            logging.error("ValueError: failed to get user age from database. "
-                          "User ID could not be converted to int: %s", e)
-
-        except Exception as e:
-            age = 18
-            logging.error("Failed to get user age from "
-                          "database: %s - Defaulting to age 18.", e)
-
-        finally:
-            session.close()
-
-        return [SlotSet("age", age)]
-
-
-# Get the user's name from the database.
-# Save the extracted name to a slot.
-class GetNameFromDatabase(Action):
-    def name(self):
-        return "action_get_name_from_database"
-
-    async def run(self, dispatcher, tracker, domain):
-
-        # Get sender ID from slot, this is a string
-        user_id = tracker.current_state()['sender_id']
-
-        # Creat session object to connect db
-        session = get_db_session(db_host=DB_HOST)
-
-        try:
-            user_id = int(user_id)  # nicedayuid is an integer in the database
-            selected = session.query(Users).filter_by(nicedayuid=user_id).one()
-            name = selected.firstname
-
-        # invalid ID for database
-        except ValueError as e:
-            name = 'Perfect Fit user'
-            logging.error("ValueError: failed to get user name from database. "
-                          "User ID could not be converted to int: %s.", e)
-
-        except Exception as e:
-            name = 'Perfect Fit user'
-            logging.error("Failed to get user name from "
-                          "database: %s - Defaulting to "
-                          "Perfect Fit user.", e)
-
-        finally:
-            session.close()
-
-        return [SlotSet("name", name)]
-
-
-# Get weekly plan
-class GetPlanWeek(Action):
-    def name(self):
-        return "action_get_plan_week"
-
-    async def run(self, dispatcher, tracker, domain):
-
-        age = tracker.get_slot("age")
-
-        # Calculates weekly kilometers based on age
-        kilometers = weekly_kilometers(age)
-        plan = f"Sure, you should run {kilometers:.1f} kilometers this week. " \
-               "And please read through this " \
-               "psycho-education: www.link-to-psycho-education.nl."
-        return [SlotSet("plan_week", plan)]
-
-
-# Save weekly plan in calendar
-class SavePlanWeekCalendar(Action):
-    def name(self):
-        return "action_save_plan_week_calendar"
-
-    async def run(self, dispatcher, tracker, domain):
-
-        success = True
-
-        return [SlotSet("success_save_calendar_plan_week", success)]
-
-
-# Validate input of liker scale form
-class ValidatePaEvaluationForm(FormValidationAction):
-    def name(self) -> Text:
-        return 'validate_pa_evaluation_form'
-
-    def validate_pa_evaluation_response(
-            self, value: Text, dispatcher: CollectingDispatcher,
-            tracker: Tracker, domain: Dict[Text, Any]) -> Dict[Text, Any]:
-        # pylint: disable=unused-argument
-        """Validate pa_evaluation_response input."""
-
-        if not self._is_valid_input(value):
-            dispatcher.utter_message(response="utter_please_answer_1_to_5")
-            return {"pa_evaluation_response": None}
-        pa_evaluation_response = int(value)
-        return {"pa_evaluation_response": pa_evaluation_response}
-
-    @staticmethod
-    def _is_valid_input(value):
-        try:
-            value = int(value)
-        except ValueError:
-            return False
-        if (value < 1) or (value > 5):
-            return False
-        return True
-
-
-# Have a custom response based on the pa_evaluation response
-class ActionUtterPaEvaluationFormFilled(Action):
-    """Custom response based on PA evaluation form"""
-
-    def name(self):
-        return "action_utter_pa_evaluation_form_filled"
-
-    async def run(self, dispatcher, tracker, domain):
-        pa_evaluation_response = tracker.get_slot("pa_evaluation_response")
-
-        if pa_evaluation_response >= 4:
-            dispatcher.utter_message("Fijn om te horen dat het goed ging!")
-        else:
-            dispatcher.utter_message("Jammer, probeer nu goed uit te rusten, "
-                                     "dan gaat het de volgende keer vast beter!")
-        return []
-
-
-class ActionStorePaEvaluation(Action):
-    """"To save user input from PA evaluation form to database"""
-
-    def name(self):
-        return "action_store_pa_evaluation"
-
-    async def run(self, dispatcher, tracker, domain):
-
-        pa_evaluation_response = tracker.get_slot("pa_evaluation_response")
-        session = get_db_session(db_host=DB_HOST)  # Creat session object to connect db
-
-        user_id = tracker.current_state()['sender_id']
-        selected = session.query(Users).filter_by(nicedayuid=user_id).one()
-
-        entry = ClosedUserAnswers(value=pa_evaluation_response,
-                                  question='paevaluation',
-                                  datetime=datetime.datetime.now())
-        selected.closed_user_answers.append(entry)
-        session.commit()  # Update database
-        return [SlotSet("pa_evaluation_response", None)]
-
-
-class ActionResetPickedWordsSlot(Action):
-    """Reset picked_words slot"""
-
-    def name(self):
-        return "action_reset_picked_words_slot"
-
-    async def run(self, dispatcher, tracker, domain):
-        return [SlotSet("picked_words", None)]
-
-
-class ActionResetWhyPickedWordsSlotSmoking(Action):
-    """Reset picked_words slot"""
-
-    def name(self):
-        return "action_reset_why_picked_words_slot_smoking"
-
-    async def run(self, dispatcher, tracker, domain):
-        return [SlotSet("why_picked_words", None)]
-
-
-class ActionResetWhyPickedWordsSlotPA(Action):
-    """Reset picked_words slot"""
-
-    def name(self):
-        return "action_reset_why_picked_words_slot_pa"
-
-    async def run(self, dispatcher, tracker, domain):
-        return [SlotSet("why_picked_words", None)]
-
-
-class ActionResetConfirmWordsResponseSlotSmoking(Action):
-    """Reset confirm_words_response slot"""
-
-    def name(self):
-        return "action_reset_confirm_words_response_slot_smoking"
-
-    async def run(self, dispatcher, tracker, domain):
-        return [SlotSet("confirm_words_response", None)]
-
-
-class ActionResetConfirmWordsResponseSlotPA(Action):
-    """Reset confirm_words_response slot"""
-
-    def name(self):
-        return "action_reset_confirm_words_response_slot_pa"
-
-    async def run(self, dispatcher, tracker, domain):
-        return [SlotSet("confirm_words_response", None)]
-
-
-def validate_yes_no_response(value):
-    if value.lower() == 'ja':
-        return True
-    if value.lower() in ['nee', "nee."]:
-        return False
-    return None
-
-
-class ValidateConfirmWordsForm(FormValidationAction):
-    def name(self) -> Text:
-        return 'validate_confirm_words_form'
-
-    def validate_confirm_words_response(
-            self, value: Text, dispatcher: CollectingDispatcher,
-            tracker: Tracker, domain: Dict[Text, Any]) -> Dict[Text, Any]:
-        # pylint: disable=unused-argument
-        """Validate yes_or_no_response input."""
-
-        yes_or_no_response = validate_yes_no_response(value)
-        if yes_or_no_response is None:
-            dispatcher.utter_message(response="utter_please_answer_yes_no")
-
-        return {"confirm_words_response": yes_or_no_response}
-
-
-class ActionResetReschedulingNowSlot(Action):
-    """Reset rescheduling_now slot"""
-
-    def name(self):
-        return "action_reset_rescheduling_now_slot"
-
-    async def run(self, dispatcher, tracker, domain):
-        return [SlotSet("rescheduling_now", None)]
-
-
-class ValidateReschedulingNowOrLaterForm(FormValidationAction):
-    def name(self) -> Text:
-        return 'validate_rescheduling_now_or_later_form'
-
-    def validate_rescheduling_now(
-            self, value: Text, dispatcher: CollectingDispatcher,
-            tracker: Tracker, domain: Dict[Text, Any]) -> Dict[Text, Any]:
-        # pylint: disable=unused-argument
-        """Validate rescheduling_now input."""
-
-        now_or_later = self._validate_now_or_later_response(value)
-        if now_or_later is None:
-            dispatcher.utter_message(response="utter_please_answer_now_or_later")
-
-        return {"rescheduling_now": now_or_later}
-
-    @staticmethod
-    def _validate_now_or_later_response(value):
-        if value.lower() in ['nu', 'nou', 'nu is goed']:
-            return True
-        if value.lower() in ['later', 'later.', 'niet nu']:
-            return False
-        return None
-
-
-class ActionResetReschedulingOptionSlot(Action):
-    """Reset rescheduling_option slot"""
-
-    def name(self):
-        return "action_reset_rescheduling_option_slot"
-
-    async def run(self, dispatcher, tracker, domain):
-        return [SlotSet("rescheduling_option", None)]
-
-
-class ValidateReschedulingOptionsForm(FormValidationAction):
-    def name(self) -> Text:
-        return 'validate_rescheduling_options_form'
-
-    def validate_rescheduling_option(
-            self, value: Text, dispatcher: CollectingDispatcher,
-            tracker: Tracker, domain: Dict[Text, Any]) -> Dict[Text, Any]:
-        # pylint: disable=unused-argument
-        """Validate rescheduling_option input."""
-
-        if not self._is_valid_input(value):
-            dispatcher.utter_message(response="utter_please_answer_1_2_3")
-            return {"rescheduling_option": None}
-
-        return {"rescheduling_option": int(value)}
-
-    @staticmethod
-    def _is_valid_input(value):
-        try:
-            value = int(value)
-        except ValueError:
-            return False
-        if (value < 1) or (value > 3):
-            return False
-        return True
-
-
-class ValidateSeeMyselfAsSmokerForm(FormValidationAction):
-    def name(self) -> Text:
-        return 'validate_see_myself_as_smoker_form'
-
-    def validate_see_myself_as_picked_words_smoker(
-            self, value: Text, dispatcher: CollectingDispatcher,
-            tracker: Tracker, domain: Dict[Text, Any]) -> Dict[Text, Any]:
-        # pylint: disable=unused-argument
-        """Validate see_myself_as_picked_words_smoker input."""
-
-        if not self._is_valid_input(value):
-            dispatcher.utter_message(response="utter_please_answer_1_2_3")
-            return {"see_myself_as_picked_words_smoker": None}
-
-        return {"see_myself_as_picked_words_smoker": int(value)}
-
-    @staticmethod
-    def _is_valid_input(value):
-        try:
-            value = int(value)
-        except ValueError:
-            return False
-        if (value < 1) or (value > 3):
-            return False
-        return True
-
-
-class ActionMapSeeMyselfAsPickedWordsSmoker(Action):
-    """Map see_myself_as_picked_words_smoker slot to text"""
-
-    def name(self):
-        return "action_map_see_myself_as_picked_words_smoker"
-
-    async def run(self, dispatcher, tracker, domain):
-
-        num = tracker.get_slot('see_myself_as_picked_words_smoker')
-
-        if num == 1:
-            text = "een roker"
-        elif num == 2:
-            text = "een niet-roker"
-        else:
-            text = "iemand die stopt met roken"
-
-        return [SlotSet("see_myself_as_picked_words_smoker_text", text)]
-
-
-class ActionResetSeeMyselfAsPickedWordsSmoker(Action):
-    """Reset see_myself_as_picked_words_smoker slot"""
-
-    def name(self):
-        return "action_reset_see_myself_as_picked_words_smoker"
-
-    async def run(self, dispatcher, tracker, domain):
-        return [SlotSet("see_myself_as_picked_words_smoker", None)]
-
-
-class ValidateSeeMyselfAsMoverForm(FormValidationAction):
-    def name(self) -> Text:
-        return 'validate_see_myself_as_mover_form'
-
-    def validate_see_myself_as_picked_words_mover(
-            self, value: Text, dispatcher: CollectingDispatcher,
-            tracker: Tracker, domain: Dict[Text, Any]) -> Dict[Text, Any]:
-        # pylint: disable=unused-argument
-        """Validate see_myself_as_picked_words_mover input."""
-
-        if not self._is_valid_input(value):
-            dispatcher.utter_message(response="utter_did_not_understand")
-            dispatcher.utter_message(response="utter_please_answer_1_2_3")
-            return {"see_myself_as_picked_words_mover": None}
-
-        return {"see_myself_as_picked_words_mover": int(value)}
-
-    @staticmethod
-    def _is_valid_input(value):
-        try:
-            value = int(value)
-        except ValueError:
-            return False
-        if (value < 1) or (value > 3):
-            return False
-        return True
-
-
-class ActionMapSeeMyselfAsPickedWordsMover(Action):
-    """Map see_myself_as_picked_words_mover slot to text"""
-
-    def name(self):
-        return "action_map_see_myself_as_picked_words_mover"
-
-    async def run(self, dispatcher, tracker, domain):
-
-        num = tracker.get_slot('see_myself_as_picked_words_mover')
-
-        if num == 1:
-            text = "lichamelijk actief"
-        elif num == 2:
-            text = "een beetje lichamelijk actief"
-        else:
-            text = "niet lichamelijk actief"
-
-        return [SlotSet("see_myself_as_picked_words_mover_text", text)]
-
-
-class ActionResetSeeMyselfAsPickedWordsMover(Action):
-    """Reset see_myself_as_picked_words_mover slot"""
-
-    def name(self):
-        return "action_reset_see_myself_as_picked_words_mover"
-
-    async def run(self, dispatcher, tracker, domain):
-        return [SlotSet("see_myself_as_picked_words_mover", None)]
-
-
-def validate_long_enough_response(response):
-    if response is None:
-        return False
-    return len(simple_sanitize_input(response).split()) > 5
-
-
-def simple_sanitize_input(value):
-    return value.translate({c: "" for c in string.punctuation})
-
-
-class ValidateWhyPickedMoverWordsForm(FormValidationAction):
-
-    def name(self) -> Text:
-        return "validate_why_picked_mover_words_form"
-
-    def validate_why_picked_words(
-            self,
-            value: Text,
-            dispatcher: CollectingDispatcher,
-            tracker: Tracker,
-            domain: Dict[Text, Any],
-    ) -> Dict[Text, Any]:
-        # pylint: disable=unused-argument
-        """Validate validate_why_picked_words input."""
-
-        long_enough_response = validate_long_enough_response(value)
-        if not long_enough_response:
-            dispatcher.utter_message(response="utter_please_answer_more_words")
-            return {"why_picked_words": None}
-
-        logging.info(
-            "%s why_picked_words: %s", type(self).__name__, long_enough_response
-        )
-        return {"why_picked_words": value}
-
-
-class ValidateWhyPickedSmokerWordsForm(FormValidationAction):
-
-    def name(self) -> Text:
-        return "validate_why_picked_smoker_words_form"
-
-    def validate_why_picked_words(
-            self,
-            value: Text,
-            dispatcher: CollectingDispatcher,
-            tracker: Tracker,
-            domain: Dict[Text, Any],
-    ) -> Dict[Text, Any]:
-        # pylint: disable=unused-argument
-        """Validate validate_why_picked_words input."""
-
-        long_enough_response = validate_long_enough_response(value)
-        if not long_enough_response:
-            dispatcher.utter_message(response="utter_please_answer_more_words")
-            return{"why_picked_words": None}
-
-        logging.info(
-            "%s why_picked_words: %s ", type(self).__name__, long_enough_response
-        )
-        return {"why_picked_words": value}
-    
-
-class ActionSetFutureSelfDialogStateStep1(Action):
-    """"To set state of future self dialog to step 1"""
-
-    def name(self):
-        return "action_set_future_self_dialog_state_step_1"
-
-    async def run(self, dispatcher, tracker, domain):
-        
-        return [SlotSet("future_self_dialog_state", "step_1")]
-
-
-class ActionStoreFutureSelfDialogState(Action):
-    """"To save state of future self dialog"""
-
-    def name(self):
-        return "action_store_future_self_dialog_state"
-
-    async def run(self, dispatcher, tracker, domain):
-        
-        # Get current state of future self dialog
-        step = tracker.get_slot("future_self_dialog_state")
-
-        session = get_db_session(db_host=DB_HOST)  # Create session object to connect db
-
-        user_id = tracker.current_state()['sender_id']
-        selected = session.query(Users).filter_by(nicedayuid=user_id).one_or_none()
-        
-        if selected is not None:
-             
-            entry = UserInterventionState(intervention_component="future_self_dialog",
-                                          last_time=datetime.datetime.now(), 
-                                          last_part=step)
-            selected.user_intervention_state.append(entry)
-         
-        # No entry exists yet for the user in the Users table
-        else:
-            
-            logging.error("Error: User not in Users table")
-            
-        session.commit()  # Update database
-       
-        return []
->>>>>>> 80ede767
+# This files contains your custom actions which can be used to run
+# custom Python code.
+#
+# See this guide on how to implement these action:
+# https://rasa.com/docs/rasa/custom-actions
+import datetime
+import logging
+import os
+import string
+from typing import Any, Dict, Text
+
+from dateutil.relativedelta import relativedelta
+from dotenv import load_dotenv
+from paalgorithms import weekly_kilometers
+from rasa_sdk import Action, Tracker
+from rasa_sdk.events import SlotSet
+from rasa_sdk.executor import CollectingDispatcher
+from rasa_sdk.forms import FormValidationAction
+from virtual_coach_db.dbschema.models import ClosedUserAnswers
+from virtual_coach_db.dbschema.models import UserInterventionState
+from virtual_coach_db.dbschema.models import Users
+from virtual_coach_db.helper.helper import get_db_session
+
+
+# load .env-file and get db_host variable
+load_dotenv()
+DB_HOST = os.getenv('DB_HOST')
+
+
+# Get the user's age from the database.
+# Save the extracted age to a slot.
+class GetAgeFromDatabase(Action):
+    def name(self):
+        return "action_get_age_from_database"
+
+    async def run(self, dispatcher, tracker, domain):
+
+        user_id = tracker.current_state()['sender_id']
+
+        # Create session object to connect db
+        session = get_db_session(db_host=DB_HOST)
+
+        try:
+            user_id = int(user_id)  # nicedayuid is an integer in the database
+            selected = session.query(Users).filter_by(nicedayuid=user_id).one()
+            dob = selected.dob
+            today = datetime.date.today()
+
+            # calculate age in years
+            age = relativedelta(today, dob).years
+
+        # invalid ID for database
+        except ValueError as e:
+            age = 18
+            logging.error("ValueError: failed to get user age from database. "
+                          "User ID could not be converted to int: %s", e)
+
+        except Exception as e:
+            age = 18
+            logging.error("Failed to get user age from "
+                          "database: %s - Defaulting to age 18.", e)
+
+        finally:
+            session.close()
+
+        return [SlotSet("age", age)]
+
+
+# Get the user's name from the database.
+# Save the extracted name to a slot.
+class GetNameFromDatabase(Action):
+    def name(self):
+        return "action_get_name_from_database"
+
+    async def run(self, dispatcher, tracker, domain):
+
+        # Get sender ID from slot, this is a string
+        user_id = tracker.current_state()['sender_id']
+
+        # Creat session object to connect db
+        session = get_db_session(db_host=DB_HOST)
+
+        try:
+            user_id = int(user_id)  # nicedayuid is an integer in the database
+            selected = session.query(Users).filter_by(nicedayuid=user_id).one()
+            name = selected.firstname
+
+        # invalid ID for database
+        except ValueError as e:
+            name = 'Perfect Fit user'
+            logging.error("ValueError: failed to get user name from database. "
+                          "User ID could not be converted to int: %s.", e)
+
+        except Exception as e:
+            name = 'Perfect Fit user'
+            logging.error("Failed to get user name from "
+                          "database: %s - Defaulting to "
+                          "Perfect Fit user.", e)
+
+        finally:
+            session.close()
+
+        return [SlotSet("name", name)]
+
+
+# Get weekly plan
+class GetPlanWeek(Action):
+    def name(self):
+        return "action_get_plan_week"
+
+    async def run(self, dispatcher, tracker, domain):
+
+        age = tracker.get_slot("age")
+
+        # Calculates weekly kilometers based on age
+        kilometers = weekly_kilometers(age)
+        plan = f"Sure, you should run {kilometers:.1f} kilometers this week. " \
+               "And please read through this " \
+               "psycho-education: www.link-to-psycho-education.nl."
+        return [SlotSet("plan_week", plan)]
+
+
+# Save weekly plan in calendar
+class SavePlanWeekCalendar(Action):
+    def name(self):
+        return "action_save_plan_week_calendar"
+
+    async def run(self, dispatcher, tracker, domain):
+
+        success = True
+
+        return [SlotSet("success_save_calendar_plan_week", success)]
+
+
+# Validate input of liker scale form
+class ValidatePaEvaluationForm(FormValidationAction):
+    def name(self) -> Text:
+        return 'validate_pa_evaluation_form'
+
+    def validate_pa_evaluation_response(
+            self, value: Text, dispatcher: CollectingDispatcher,
+            tracker: Tracker, domain: Dict[Text, Any]) -> Dict[Text, Any]:
+        # pylint: disable=unused-argument
+        """Validate pa_evaluation_response input."""
+
+        if not self._is_valid_input(value):
+            dispatcher.utter_message(response="utter_please_answer_1_to_5")
+            return {"pa_evaluation_response": None}
+        pa_evaluation_response = int(value)
+        return {"pa_evaluation_response": pa_evaluation_response}
+
+    @staticmethod
+    def _is_valid_input(value):
+        try:
+            value = int(value)
+        except ValueError:
+            return False
+        if (value < 1) or (value > 5):
+            return False
+        return True
+
+
+# Have a custom response based on the pa_evaluation response
+class ActionUtterPaEvaluationFormFilled(Action):
+    """Custom response based on PA evaluation form"""
+
+    def name(self):
+        return "action_utter_pa_evaluation_form_filled"
+
+    async def run(self, dispatcher, tracker, domain):
+        pa_evaluation_response = tracker.get_slot("pa_evaluation_response")
+
+        if pa_evaluation_response >= 4:
+            dispatcher.utter_message("Fijn om te horen dat het goed ging!")
+        else:
+            dispatcher.utter_message("Jammer, probeer nu goed uit te rusten, "
+                                     "dan gaat het de volgende keer vast beter!")
+        return []
+
+
+class ActionStorePaEvaluation(Action):
+    """"To save user input from PA evaluation form to database"""
+
+    def name(self):
+        return "action_store_pa_evaluation"
+
+    async def run(self, dispatcher, tracker, domain):
+
+        pa_evaluation_response = tracker.get_slot("pa_evaluation_response")
+        session = get_db_session(db_host=DB_HOST)  # Creat session object to connect db
+
+        user_id = tracker.current_state()['sender_id']
+        selected = session.query(Users).filter_by(nicedayuid=user_id).one()
+
+        entry = ClosedUserAnswers(value=pa_evaluation_response,
+                                  question='paevaluation',
+                                  datetime=datetime.datetime.now())
+        selected.closed_user_answers.append(entry)
+        session.commit()  # Update database
+        return [SlotSet("pa_evaluation_response", None)]
+
+
+class ActionResetPickedWordsSlot(Action):
+    """Reset picked_words slot"""
+
+    def name(self):
+        return "action_reset_picked_words_slot"
+
+    async def run(self, dispatcher, tracker, domain):
+        return [SlotSet("picked_words", None)]
+
+
+class ActionResetWhyPickedWordsSlotSmoking(Action):
+    """Reset picked_words slot"""
+
+    def name(self):
+        return "action_reset_why_picked_words_slot_smoking"
+
+    async def run(self, dispatcher, tracker, domain):
+        return [SlotSet("why_picked_words", None)]
+
+
+class ActionResetWhyPickedWordsSlotPA(Action):
+    """Reset picked_words slot"""
+
+    def name(self):
+        return "action_reset_why_picked_words_slot_pa"
+
+    async def run(self, dispatcher, tracker, domain):
+        return [SlotSet("why_picked_words", None)]
+
+
+class ActionResetConfirmWordsResponseSlotSmoking(Action):
+    """Reset confirm_words_response slot"""
+
+    def name(self):
+        return "action_reset_confirm_words_response_slot_smoking"
+
+    async def run(self, dispatcher, tracker, domain):
+        return [SlotSet("confirm_words_response", None)]
+
+
+class ActionResetConfirmWordsResponseSlotPA(Action):
+    """Reset confirm_words_response slot"""
+
+    def name(self):
+        return "action_reset_confirm_words_response_slot_pa"
+
+    async def run(self, dispatcher, tracker, domain):
+        return [SlotSet("confirm_words_response", None)]
+
+
+def validate_yes_no_response(value):
+    if value.lower() == 'ja':
+        return True
+    if value.lower() in ['nee', "nee."]:
+        return False
+    return None
+
+
+class ValidateConfirmWordsForm(FormValidationAction):
+    def name(self) -> Text:
+        return 'validate_confirm_words_form'
+
+    def validate_confirm_words_response(
+            self, value: Text, dispatcher: CollectingDispatcher,
+            tracker: Tracker, domain: Dict[Text, Any]) -> Dict[Text, Any]:
+        # pylint: disable=unused-argument
+        """Validate yes_or_no_response input."""
+
+        yes_or_no_response = validate_yes_no_response(value)
+        if yes_or_no_response is None:
+            dispatcher.utter_message(response="utter_please_answer_yes_no")
+
+        return {"confirm_words_response": yes_or_no_response}
+
+
+class ActionResetReschedulingNowSlot(Action):
+    """Reset rescheduling_now slot"""
+
+    def name(self):
+        return "action_reset_rescheduling_now_slot"
+
+    async def run(self, dispatcher, tracker, domain):
+        return [SlotSet("rescheduling_now", None)]
+
+
+class ValidateReschedulingNowOrLaterForm(FormValidationAction):
+    def name(self) -> Text:
+        return 'validate_rescheduling_now_or_later_form'
+
+    def validate_rescheduling_now(
+            self, value: Text, dispatcher: CollectingDispatcher,
+            tracker: Tracker, domain: Dict[Text, Any]) -> Dict[Text, Any]:
+        # pylint: disable=unused-argument
+        """Validate rescheduling_now input."""
+
+        now_or_later = self._validate_now_or_later_response(value)
+        if now_or_later is None:
+            dispatcher.utter_message(response="utter_please_answer_now_or_later")
+
+        return {"rescheduling_now": now_or_later}
+
+    @staticmethod
+    def _validate_now_or_later_response(value):
+        if value.lower() in ['nu', 'nou', 'nu is goed']:
+            return True
+        if value.lower() in ['later', 'later.', 'niet nu']:
+            return False
+        return None
+
+
+class ActionResetReschedulingOptionSlot(Action):
+    """Reset rescheduling_option slot"""
+
+    def name(self):
+        return "action_reset_rescheduling_option_slot"
+
+    async def run(self, dispatcher, tracker, domain):
+        return [SlotSet("rescheduling_option", None)]
+
+
+class ValidateReschedulingOptionsForm(FormValidationAction):
+    def name(self) -> Text:
+        return 'validate_rescheduling_options_form'
+
+    def validate_rescheduling_option(
+            self, value: Text, dispatcher: CollectingDispatcher,
+            tracker: Tracker, domain: Dict[Text, Any]) -> Dict[Text, Any]:
+        # pylint: disable=unused-argument
+        """Validate rescheduling_option input."""
+
+        if not self._is_valid_input(value):
+            dispatcher.utter_message(response="utter_please_answer_1_2_3")
+            return {"rescheduling_option": None}
+
+        return {"rescheduling_option": int(value)}
+
+    @staticmethod
+    def _is_valid_input(value):
+        try:
+            value = int(value)
+        except ValueError:
+            return False
+        if (value < 1) or (value > 3):
+            return False
+        return True
+
+
+class ValidateSeeMyselfAsSmokerForm(FormValidationAction):
+    def name(self) -> Text:
+        return 'validate_see_myself_as_smoker_form'
+
+    def validate_see_myself_as_picked_words_smoker(
+            self, value: Text, dispatcher: CollectingDispatcher,
+            tracker: Tracker, domain: Dict[Text, Any]) -> Dict[Text, Any]:
+        # pylint: disable=unused-argument
+        """Validate see_myself_as_picked_words_smoker input."""
+
+        if not self._is_valid_input(value):
+            dispatcher.utter_message(response="utter_please_answer_1_2_3")
+            return {"see_myself_as_picked_words_smoker": None}
+
+        return {"see_myself_as_picked_words_smoker": int(value)}
+
+    @staticmethod
+    def _is_valid_input(value):
+        try:
+            value = int(value)
+        except ValueError:
+            return False
+        if (value < 1) or (value > 3):
+            return False
+        return True
+
+
+class ActionMapSeeMyselfAsPickedWordsSmoker(Action):
+    """Map see_myself_as_picked_words_smoker slot to text"""
+
+    def name(self):
+        return "action_map_see_myself_as_picked_words_smoker"
+
+    async def run(self, dispatcher, tracker, domain):
+
+        num = tracker.get_slot('see_myself_as_picked_words_smoker')
+
+        if num == 1:
+            text = "een roker"
+        elif num == 2:
+            text = "een niet-roker"
+        else:
+            text = "iemand die stopt met roken"
+
+        return [SlotSet("see_myself_as_picked_words_smoker_text", text)]
+
+
+class ActionResetSeeMyselfAsPickedWordsSmoker(Action):
+    """Reset see_myself_as_picked_words_smoker slot"""
+
+    def name(self):
+        return "action_reset_see_myself_as_picked_words_smoker"
+
+    async def run(self, dispatcher, tracker, domain):
+        return [SlotSet("see_myself_as_picked_words_smoker", None)]
+
+
+class ValidateSeeMyselfAsMoverForm(FormValidationAction):
+    def name(self) -> Text:
+        return 'validate_see_myself_as_mover_form'
+
+    def validate_see_myself_as_picked_words_mover(
+            self, value: Text, dispatcher: CollectingDispatcher,
+            tracker: Tracker, domain: Dict[Text, Any]) -> Dict[Text, Any]:
+        # pylint: disable=unused-argument
+        """Validate see_myself_as_picked_words_mover input."""
+
+        if not self._is_valid_input(value):
+            dispatcher.utter_message(response="utter_did_not_understand")
+            dispatcher.utter_message(response="utter_please_answer_1_2_3")
+            return {"see_myself_as_picked_words_mover": None}
+
+        return {"see_myself_as_picked_words_mover": int(value)}
+
+    @staticmethod
+    def _is_valid_input(value):
+        try:
+            value = int(value)
+        except ValueError:
+            return False
+        if (value < 1) or (value > 3):
+            return False
+        return True
+
+
+class ActionMapSeeMyselfAsPickedWordsMover(Action):
+    """Map see_myself_as_picked_words_mover slot to text"""
+
+    def name(self):
+        return "action_map_see_myself_as_picked_words_mover"
+
+    async def run(self, dispatcher, tracker, domain):
+
+        num = tracker.get_slot('see_myself_as_picked_words_mover')
+
+        if num == 1:
+            text = "lichamelijk actief"
+        elif num == 2:
+            text = "een beetje lichamelijk actief"
+        else:
+            text = "niet lichamelijk actief"
+
+        return [SlotSet("see_myself_as_picked_words_mover_text", text)]
+
+
+class ActionResetSeeMyselfAsPickedWordsMover(Action):
+    """Reset see_myself_as_picked_words_mover slot"""
+
+    def name(self):
+        return "action_reset_see_myself_as_picked_words_mover"
+
+    async def run(self, dispatcher, tracker, domain):
+        return [SlotSet("see_myself_as_picked_words_mover", None)]
+
+
+def validate_long_enough_response(response):
+    if response is None:
+        return False
+    return len(simple_sanitize_input(response).split()) > 5
+
+
+def simple_sanitize_input(value):
+    return value.translate({c: "" for c in string.punctuation})
+
+
+class ValidateWhyPickedMoverWordsForm(FormValidationAction):
+
+    def name(self) -> Text:
+        return "validate_why_picked_mover_words_form"
+
+    def validate_why_picked_words(
+            self,
+            value: Text,
+            dispatcher: CollectingDispatcher,
+            tracker: Tracker,
+            domain: Dict[Text, Any],
+    ) -> Dict[Text, Any]:
+        # pylint: disable=unused-argument
+        """Validate validate_why_picked_words input."""
+
+        long_enough_response = validate_long_enough_response(value)
+        if not long_enough_response:
+            dispatcher.utter_message(response="utter_please_answer_more_words")
+            return {"why_picked_words": None}
+
+        logging.info(
+            "%s why_picked_words: %s", type(self).__name__, long_enough_response
+        )
+        return {"why_picked_words": value}
+
+
+class ValidateWhyPickedSmokerWordsForm(FormValidationAction):
+
+    def name(self) -> Text:
+        return "validate_why_picked_smoker_words_form"
+
+    def validate_why_picked_words(
+            self,
+            value: Text,
+            dispatcher: CollectingDispatcher,
+            tracker: Tracker,
+            domain: Dict[Text, Any],
+    ) -> Dict[Text, Any]:
+        # pylint: disable=unused-argument
+        """Validate validate_why_picked_words input."""
+
+        long_enough_response = validate_long_enough_response(value)
+        if not long_enough_response:
+            dispatcher.utter_message(response="utter_please_answer_more_words")
+            return{"why_picked_words": None}
+
+        logging.info(
+            "%s why_picked_words: %s ", type(self).__name__, long_enough_response
+        )
+        return {"why_picked_words": value}
+    
+
+class ActionSetFutureSelfDialogStateStep1(Action):
+    """"To set state of future self dialog to step 1"""
+
+    def name(self):
+        return "action_set_future_self_dialog_state_step_1"
+
+    async def run(self, dispatcher, tracker, domain):
+        
+        return [SlotSet("future_self_dialog_state", "step_1")]
+
+
+class ActionStoreFutureSelfDialogState(Action):
+    """"To save state of future self dialog"""
+
+    def name(self):
+        return "action_store_future_self_dialog_state"
+
+    async def run(self, dispatcher, tracker, domain):
+        
+        # Get current state of future self dialog
+        step = tracker.get_slot("future_self_dialog_state")
+
+        session = get_db_session(db_host=DB_HOST)  # Create session object to connect db
+
+        user_id = tracker.current_state()['sender_id']
+        selected = session.query(Users).filter_by(nicedayuid=user_id).one_or_none()
+        
+        if selected is not None:
+             
+            entry = UserInterventionState(intervention_component="future_self_dialog",
+                                          last_time=datetime.datetime.now(), 
+                                          last_part=step)
+            selected.user_intervention_state.append(entry)
+         
+        # No entry exists yet for the user in the Users table
+        else:
+            
+            logging.error("Error: User not in Users table")
+            
+        session.commit()  # Update database
+       
+        return []