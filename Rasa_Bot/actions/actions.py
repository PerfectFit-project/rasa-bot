# This files contains your custom actions which can be used to run
# custom Python code.
#
# See this guide on how to implement these action:
# https://rasa.com/docs/rasa/custom-actions
import datetime
from dateutil.relativedelta import relativedelta
from dotenv import load_dotenv
import logging
import os
from typing import Any, Dict, Text

from paalgorithms import weekly_kilometers
from rasa_sdk import Action, Tracker
from rasa_sdk.events import ReminderScheduled, SlotSet
from rasa_sdk.executor import CollectingDispatcher
from rasa_sdk.forms import FormValidationAction
from virtual_coach_db.dbschema.models import Users
from virtual_coach_db.helper.helper import get_db_session


# load .env-file and get db_host variable
load_dotenv()
DB_HOST = os.getenv('DB_HOST')


# Get the sender_id for the current user, i.e. the user ID
class GetSenderIDFromTracker(Action):
    def name(self):
        return "action_get_sender_id_from_tracker"

    async def run(self, dispatcher, tracker, domain):

        sender_id = tracker.current_state()['sender_id']

        return [SlotSet("sender_id", sender_id)]


# Get the user's age from the database.
# Save the extracted age to a slot.
class GetAgeFromDatabase(Action):
    def name(self):
        return "action_get_age_from_database"

    async def run(self, dispatcher, tracker, domain):

        user_id = tracker.get_slot("sender_id")

        # Create session object to connect db
        session = get_db_session(db_host=DB_HOST)

        try:
            user_id = int(user_id)  # nicedayuid is an integer in the database
            selected = session.query(Users).filter_by(nicedayuid=user_id).one()
            dob = selected.dob
            today = datetime.date.today()

            # calculate age in years
            age = relativedelta(today, dob).years

        # invalid ID for database
        except ValueError as e:
            age = 18
            logging.error("ValueError: failed to get user age from database. "
                          "User ID could not be converted to int: %s", e)

        except Exception as e:
            age = 18
            logging.error("Failed to get user age from "
                          "database: %s - Defaulting to age 18.", e)

        finally:
            session.close()

        return [SlotSet("age", age)]


# Get the user's name from the database.
# Save the extracted name to a slot.
class GetNameFromDatabase(Action):
    def name(self):
        return "action_get_name_from_database"

    async def run(self, dispatcher, tracker, domain):

        # Get sender ID from slot, this is a string
        user_id = tracker.get_slot("sender_id")

        # Creat session object to connect db
        session = get_db_session(db_host=DB_HOST)

        try:
            user_id = int(user_id)  # nicedayuid is an integer in the database
            selected = session.query(Users).filter_by(nicedayuid=user_id).one()
            name = selected.firstname

        # invalid ID for database
        except ValueError as e:
            name = 'Perfect Fit user'
            logging.error("ValueError: failed to get user name from database. "
                          "User ID could not be converted to int: %s.", e)

        except Exception as e:
            name = 'Perfect Fit user'
            logging.error("Failed to get user name from "
                          "database: %s - Defaulting to "
                          "Perfect Fit user.", e)

        finally:
            session.close()

        return [SlotSet("name", name)]


# Get weekly plan
class GetPlanWeek(Action):
    def name(self):
        return "action_get_plan_week"

    async def run(self, dispatcher, tracker, domain):

        age = tracker.get_slot("age")

        # Calculates weekly kilometers based on age
        kilometers = weekly_kilometers(age)
<<<<<<< HEAD
        plan = f"Sure, you should run {kilometers:.1f} kilometers this week. " \
               "And please read through this " \
               "psycho-education: www.link-to-psycho-education.nl."
=======
        plan = (f"Sure, you should run {kilometers:.1f} kilometers this week. And please read "
                f"through this psycho-education: www.link-to-psycho-education.nl.")
>>>>>>> b34e7ea7

        return [SlotSet("plan_week", plan)]


# Save weekly plan in calendar
class SavePlanWeekCalendar(Action):
    def name(self):
        return "action_save_plan_week_calendar"

    async def run(self, dispatcher, tracker, domain):

        success = True

        return [SlotSet("success_save_calendar_plan_week", success)]


# Validate input of liker scale form
class ValidatePaEvaluationForm(FormValidationAction):
    def name(self) -> Text:
        return 'validate_pa_evaluation_form'

    def validate_pa_evaluation_response(
            self, value: Text, dispatcher: CollectingDispatcher,
            tracker: Tracker, domain: Dict[Text, Any]) -> Dict[Text, Any]:
        # pylint: disable=unused-argument
        """Validate pa_evaluation_response input."""

        if not self._is_valid_input(value):
            dispatcher.utter_message("Kun je een geheel getal tussen 1 en 5 opgeven?")
            return {"pa_evaluation_response": None}
        pa_evaluation_response = int(value)
        return {"pa_evaluation_response": pa_evaluation_response}

    @staticmethod
    def _is_valid_input(value):
        try:
            value = int(value)
        except ValueError:
            return False
        if (value < 1) or (value > 5):
            return False
        return True


# Have a custom response based on the pa_evaluation response
class ActionUtterPaEvaluationFormFilled(Action):
    """Custom response based on PA evaluation form"""

    def name(self):
        return "action_utter_pa_evaluation_form_filled"

    async def run(self, dispatcher, tracker, domain):
        pa_evaluation_response = tracker.get_slot("pa_evaluation_response")

        if pa_evaluation_response >= 4:
            dispatcher.utter_message("Fijn om te horen dat het goed ging!")
        else:
            dispatcher.utter_message("Jammer, probeer nu goed uit te rusten, "
                                     "dan gaat het de volgende keer vast beter!")
        return []


# Set reminder, triggered by external scheduler
class ActionSetReminder(Action):
    """To schedule a reminder"""

    def name(self):
        return "action_set_reminder"

    async def run(self, dispatcher, tracker, domain):

        date0 = datetime.datetime.now()

        # used only for development (use the daily reminder below for production)
        t = 2
        dispatcher.utter_message(f"I will remind you in {t} seconds.")
        date = date0 + datetime.timedelta(seconds=t)

        # the daily reminder
        # TODO_db: get user's time setting from database.
        # Here using a fixed time 9:00AM.
        # dispatcher.utter_message("I will remind you 9:00AM every day.")
        # reminder_hour = 9
        # date = datetime.datetime(date0.year, date0.month, date0.day,
        #                         reminder_hour, 0, 0, 0)
        # if (date0.hour > reminder_hour):
        #     date = date + datetime.timedelta(days=1)

        reminder = ReminderScheduled(
            "EXTERNAL_utter_reminder",
            trigger_date_time=date,
            entities="",
            name="Daily Reminder",
            kill_on_user_message=False,
        )

        return [reminder]


class ActionStorePaEvaluation(Action):
    """"To save user input from PA evaluation form to database"""

    def name(self):
        return "action_store_pa_evaluation"

    async def run(self, dispatcher, tracker, domain):

        pa_evaluation_response = tracker.get_slot("pa_evaluation_response")

        session = get_db_session()  # Creat session object to connect db

        user_id = tracker.get_slot("sender_id")
        selected = session.query(Users).filter_by(nicedayuid=user_id).one()
        selected.paevaluation = pa_evaluation_response
        session.commit()  # Update database
        return []<|MERGE_RESOLUTION|>--- conflicted
+++ resolved
@@ -123,15 +123,9 @@
 
         # Calculates weekly kilometers based on age
         kilometers = weekly_kilometers(age)
-<<<<<<< HEAD
         plan = f"Sure, you should run {kilometers:.1f} kilometers this week. " \
                "And please read through this " \
                "psycho-education: www.link-to-psycho-education.nl."
-=======
-        plan = (f"Sure, you should run {kilometers:.1f} kilometers this week. And please read "
-                f"through this psycho-education: www.link-to-psycho-education.nl.")
->>>>>>> b34e7ea7
-
         return [SlotSet("plan_week", plan)]
 
 
