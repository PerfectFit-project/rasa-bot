import random
from sqlalchemy import update
from virtual_coach_db.dbschema.models import (InterventionActivitiesPerformed, 
                                              FirstAidKit,
                                              InterventionActivity)
<<<<<<< HEAD
from virtual_coach_db.helper import (ExecutionInterventionComponents,
                                     DialogQuestionsEnum,
                                     ExecutionInterventionComponentsTriggers)
=======
from virtual_coach_db.helper import (Components,
                                     DialogQuestionsEnum)
>>>>>>> 9a92375c
from virtual_coach_db.helper.helper_functions import get_db_session
from . import validator
from .definitions import (COMMITMENT, CONSENSUS, 
                          DATABASE_URL, 
                          NUM_TOP_ACTIVITIES, 
                          OPT_POLICY, STATE_FEATURE_MEANS, 
                          REFLECTIVE_QUESTION_COMMITMENT,
                          REFLECTIVE_QUESTION_COMMITMENT_IDENTITY,
                          REFLECTIVE_QUESTION_CONSENSUS,
                          REDIS_URL)
from .helper import (get_latest_bot_utterance, 
                     get_random_activities, 
                     get_user_intervention_activity_inputs,
                     store_dialog_closed_answer_to_db)
from rasa_sdk import Action, FormValidationAction, Tracker
from rasa_sdk.events import SlotSet
from rasa_sdk.executor import CollectingDispatcher
from typing import Any, Dict, Text

from celery import Celery
celery = Celery(broker=REDIS_URL)


class ActionStartReschedulingDialog(Action):
    def name(self) -> Text:
        return "action_start_rescheduling_query_dialog"

    async def run(self, dispatcher, tracker, domain):
        user_id = tracker.current_state()['sender_id']
        celery.send_task('celery_tasks.trigger_intervention_component',
                         (user_id, ExecutionInterventionComponentsTriggers.RESCHEDULE_ACTIVITY))


class CheckIfFirstExecutionGA(Action):
    """Check if it is the first execution"""

    def name(self):
        return "check_if_first_execution_ga"

    async def run(self, dispatcher, tracker, domain):

        user_id = tracker.current_state()['sender_id']
        session = get_db_session(db_url=DATABASE_URL)

        performed_activity = (
            session.query(
                InterventionActivitiesPerformed
            )
            .filter(
                InterventionActivitiesPerformed.users_nicedayuid == user_id
            )
            .all()
        )

        # if the query result is empty, no activity has been performed yet
        first_execution = not bool(performed_activity)

        return [SlotSet("general_activity_first_execution", first_execution)]


class GeneralActivityCheckRating(Action):
    """Check if the activity rating is in top five or not"""

    def name(self):
        return "general_activity_check_rating"

    async def run(self, dispatcher, tracker, domain):

        rating_value = int(tracker.get_slot('activity_useful_rating'))
        activity_id = int(tracker.get_slot('last_activity_id_slot'))

        session = get_db_session(db_url=DATABASE_URL)
        user_id = tracker.current_state()['sender_id']

        # get the highest scored activities
        top_five_activities = (
            session.query(
                FirstAidKit
            ).order_by(FirstAidKit.activity_rating.desc())
            .filter(
                FirstAidKit.users_nicedayuid == user_id
            )
            .limit(NUM_TOP_ACTIVITIES).all()
        )

        current_record = (
            session.query(
                FirstAidKit
            )
            .filter(
                FirstAidKit.users_nicedayuid == user_id,
                FirstAidKit.intervention_activity_id == activity_id
            )
            .all()
        )

        lowest_score = top_five_activities[-1].activity_rating

        # if the activity is not in the FAK, add it
        if not current_record:

            save_activity_to_fak(user_id, activity_id, rating_value)

            session.commit()

            return [SlotSet("general_activity_low_high_rating", 'high')]

        # update the row containing the activity with the new rating
        session.execute(
            update(FirstAidKit)
            .where(FirstAidKit.first_aid_kit_id == current_record[0].first_aid_kit_id)
            .values(activity_rating=rating_value)
        )

        session.commit()

        if rating_value > lowest_score:
            return [SlotSet("general_activity_low_high_rating", 'high')]

        return [SlotSet("general_activity_low_high_rating", 'low')]


class GetActivityUserInput(Action):
    """Get the user input and save it in the slot"""

    def name(self):
        return "get_activity_user_input"

    async def run(self, dispatcher, tracker, domain):

        activity_id = tracker.get_slot('last_activity_id_slot')
        user_id = tracker.current_state()['sender_id']

        user_inputs = get_user_intervention_activity_inputs(user_id, activity_id)
        last_input = user_inputs[-1].user_input

        return [SlotSet("activity_user_input", last_input)]


class CheckUserInputRequired(Action):
    """Check if the activity requires the input of the user"""

    def name(self):
        return "check_user_input_required"

    async def run(self, dispatcher, tracker, domain):

        activity_id = tracker.get_slot('last_activity_id_slot')
        session = get_db_session(db_url=DATABASE_URL)

        is_input_required = (
            session.query(
                InterventionActivity
            )
            .filter(
                InterventionActivity.intervention_activity_id == activity_id
            ).all()
        )

        return [SlotSet("is_user_input_required", is_input_required[0].user_input_required)]


class CheckActivityDone(Action):
    """Check if an input for the activity has been
    already provided by the user"""

    def name(self):
        return "check_activity_done"

    async def run(self, dispatcher, tracker, domain):

        activity_id = tracker.get_slot('last_activity_id_slot')
        user_id = tracker.current_state()['sender_id']

        user_inputs = get_user_intervention_activity_inputs(user_id, activity_id)

        if user_inputs[-1].user_input is None:
            activity_done = False
        else:
            activity_done = True

        return [SlotSet("is_activity_done", activity_done)]


class ValidateActivityUsefulnessForm(FormValidationAction):
    def name(self) -> Text:
        return 'validate_activity_usefulness_form'

    def validate_activity_useful_rating(
            self, value: Text, dispatcher: CollectingDispatcher,
            tracker: Tracker, domain: Dict[Text, Any]) -> Dict[Text, Any]:
        # pylint: disable=unused-argument
        """Validate activity_useful_rating input."""
        last_utterance = get_latest_bot_utterance(tracker.events)

        if last_utterance != 'utter_ask_activity_useful_rating':
            return {"activity_useful_rating": None}

        if not validator.validate_number_in_range_response(n_min=0, n_max=10, 
                                                           response=value):
            dispatcher.utter_message(response="utter_please_answer_0_to_10")
            return {"activity_useful_rating": None}

        return {"activity_useful_rating": value}


class ValidateSaveOrEditForm(FormValidationAction):
    def name(self) -> Text:
        return 'validate_save_or_edit_form'

    def validate_save_or_edit_slot(
            self, value: Text, dispatcher: CollectingDispatcher,
            tracker: Tracker, domain: Dict[Text, Any]) -> Dict[Text, Any]:
        # pylint: disable=unused-argument
        """Validate save_or_edit_slot input."""

        last_utterance = get_latest_bot_utterance(tracker.events)

        if last_utterance != 'utter_ask_save_or_edit_slot':
            return {"save_or_edit_slot": None}

        if not self._validate_save_or_edit_response(value):
            dispatcher.utter_message(response="utter_please_answer_1_2")
            return {"save_or_edit_slot": None}

        return {"save_or_edit_slot": value}

    @staticmethod
    def _validate_save_or_edit_response(value):
        if value in ('1', '2'):
            return True
        return False


class ValidateGeneralActivityDescriptionForm(FormValidationAction):
    def name(self) -> Text:
        return 'validate_general_activity_description_form'

    def validate_general_activity_description_slot(
            self, value: Text, dispatcher: CollectingDispatcher,
            tracker: Tracker, domain: Dict[Text, Any]) -> Dict[Text, Any]:
        # pylint: disable=unused-argument
        """Validate general_activity_description_slot input."""

        last_utterance = get_latest_bot_utterance(tracker.events)

        if last_utterance != 'utter_ask_general_activity_description_slot':
            return {"general_activity_description_slot": None}

        if not validator.validate_long_enough_response_chars(value, 50):
            dispatcher.utter_message(response="utter_give_more_details")
            return {"general_activity_description_slot": None}

        return {"general_activity_description_slot": value}


class SaveDescriptionInDb(Action):
    def name(self) -> Text:
        return 'save_description_in_db'

    async def run(self, dispatcher, tracker, domain):
        """Save the provided description inf the DB."""

        description = tracker.get_slot('general_activity_description_slot')

        activity_id = tracker.get_slot('last_activity_id_slot')
        user_id = tracker.current_state()['sender_id']

        user_inputs = get_user_intervention_activity_inputs(user_id, activity_id)
        row_id = user_inputs[-1].intervention_activities_performed_id

        session = get_db_session(db_url=DATABASE_URL)

        session.execute(
            update(InterventionActivitiesPerformed)
            .where(InterventionActivitiesPerformed.intervention_activities_performed_id == row_id)
            .values(
                user_input=description
            )
        )

        session.commit()

        return []


class GetThreeRandomActivities(Action):
    def name(self) -> Text:
        return 'get_three_random_activities'

    async def run(self, dispatcher, tracker, domain):
        """pick three random activities and sets the slots"""

        activity_id = tracker.get_slot('last_activity_id_slot')

        rnd_activities = get_random_activities(activity_id, 3)
        rnd_activities_ids = [activity.intervention_activity_id for activity in rnd_activities]

        return [SlotSet("activity1_name", rnd_activities[0].intervention_activity_title),
                SlotSet("activity2_name", rnd_activities[1].intervention_activity_title),
                SlotSet("activity3_name", rnd_activities[2].intervention_activity_title),
                SlotSet("rnd_activities_ids", rnd_activities_ids)]


class ValidateGeneralActivityNextActivityForm(FormValidationAction):
    def name(self) -> Text:
        return 'validate_general_activity_next_activity_form'

    def validate_general_activity_next_activity_slot(
            self, value: Text, dispatcher: CollectingDispatcher,
            tracker: Tracker, domain: Dict[Text, Any]) -> Dict[Text, Any]:
        # pylint: disable=unused-argument
        """Validate general_activity_next_activity_slot input."""
        last_utterance = get_latest_bot_utterance(tracker.events)

        if last_utterance != 'utter_ask_general_activity_next_activity_slot':
            return {"general_activity_next_activity_slot": None}

        if not validator.validate_number_in_range_response(1, 4, value):
            dispatcher.utter_message(response="utter_please_answer_1_2_3_4")
            return {"general_activity_next_activity_slot": None}

        if value == '4':
            activity_id = tracker.get_slot('last_activity_id_slot')

            rnd_activities = get_random_activities(activity_id, 3)
            rnd_activities_ids = [activity.intervention_activity_id for activity in rnd_activities]

            return {"general_activity_next_activity_slot": None,
                    "activity1_name": rnd_activities[0].intervention_activity_title,
                    "activity2_name": rnd_activities[1].intervention_activity_title,
                    "activity3_name": rnd_activities[2].intervention_activity_title,
                    "rnd_activities_ids": rnd_activities_ids}

        return {"general_activity_next_activity_slot": value}


class GetLastPerformedActivity(Action):
    """Get the last performed activity"""

    def name(self):
        return "get_last_performed_activity"

    async def run(self, dispatcher, tracker, domain):
        # get the last completed activity from DB and populate the slot

        session = get_db_session(db_url=DATABASE_URL)
        user_id = tracker.current_state()['sender_id']
        last_activity = (
            session.query(
                InterventionActivitiesPerformed
            )
            .order_by(InterventionActivitiesPerformed.completed_datetime.desc())
            .filter(
                InterventionActivitiesPerformed.users_nicedayuid == user_id
            ).all()
        )

        if last_activity is not None:
            activity_title = last_activity[0].intervention_activity.intervention_activity_title
            activity_id = last_activity[0].intervention_activity.intervention_activity_id
            return [SlotSet("last_activity_slot", activity_title),
                    SlotSet("last_activity_id_slot", activity_id)]

        return [SlotSet("last_activity_slot", None),
                SlotSet("last_activity_id_slot", None)]


class GetActivityCoachChoice(Action):
    """The coach chooses the next activity and saves it in the slot"""

    def name(self):
        return "get_activity_coach_choice"

    async def run(self, dispatcher, tracker, domain):
        # for testing purposes, returns a random title
        # TODO: implement logic

        return [SlotSet("chosen_activity_slot", "this is the chosen activity")]


class CheckWhoDecides(Action):
    """Check if the user or the coach decides the next activity"""

    def name(self):
        return "check_who_decides"

    async def run(self, dispatcher, tracker, domain):
        # for testing purposes, the user decides
        # TODO: implement logic

        decider = 'user'

        return [SlotSet("who_decides_slot", decider)]


class LoadActivity(Action):
    """load the activity instructions"""

    def name(self):
        return "load_activity"

    async def run(self, dispatcher, tracker, domain):

        chosen_option = int(tracker.get_slot('general_activity_next_activity_slot'))
        activities_slot = tracker.get_slot('rnd_activities_ids')
        user_id = tracker.current_state()['sender_id']

        activity_id = activities_slot[chosen_option - 1]
        session = get_db_session(db_url=DATABASE_URL)

        user_inputs = get_user_intervention_activity_inputs(user_id, activity_id)

        if user_inputs:
            previous_input = user_inputs[-1].user_input
        else:
            previous_input = None

        # save the activity to the DB
        session.add(
            InterventionActivitiesPerformed(users_nicedayuid=user_id,
                                            intervention_activity_id=activity_id,
                                            user_input=previous_input)
        )

        session.commit()

        # get the instructions
        instructions = (
            session.query(
                InterventionActivity
            )
            .filter(
                InterventionActivity.intervention_activity_id == activity_id
            ).all()
        )

        # prompt the message
        dispatcher.utter_message(text=instructions[0].intervention_activity_full_instructions)
        return []


class SetSlotGeneralActivity(Action):
    def name(self):
        return "action_set_slot_general_activity"

    async def run(self, dispatcher, tracker, domain):
        return [SlotSet("current_intervention_component",
                        Components.GENERAL_ACTIVITY)]


def save_activity_to_fak(user_id: int, activity_id: int, rating_value: int):
    session = get_db_session(db_url=DATABASE_URL)

    session.add(
        FirstAidKit(users_nicedayuid=user_id,
                    intervention_activity_id=activity_id,
                    activity_rating=rating_value)
    )
    session.commit()
    
    
class ValidatePersuasionReflectionForm(FormValidationAction):
    def name(self) -> Text:
        return 'validate_persuasion_reflection_form'

    def validate_persuasion_reflection_slot(
            self, value: Text, dispatcher: CollectingDispatcher,
            tracker: Tracker, domain: Dict[Text, Any]) -> Dict[Text, Any]:
        # pylint: disable=unused-argument
        """Validate persuasion_reflection_slot input."""
        last_utterance = get_latest_bot_utterance(tracker.events)

        if last_utterance != 'utter_ask_persuasion_reflection_slot':
            return {"persuasion_reflection_slot": None}

        if not validator.validate_long_enough_response_chars(value, 10):
            dispatcher.utter_message(response="utter_please_answer_more_words")
            return {"persuasion_reflection_slot": None}

        return {"persuasion_reflection_slot": value}
    
    
class SavePersuasionToDatabase(Action):
    """Save persuasion to database"""

    def name(self):
        return "save_persuasion_to_database"

    async def run(self, dispatcher, tracker, domain):
    
        user_id = tracker.current_state()['sender_id']
        
        # Get chosen persuasion type
        pers_type = tracker.get_slot('persuasion_type')
        # Get index of chosen persuasive message; -1 if "no persuasion"
        message_idx = tracker.get_slot("persuasive_message_index")
        # Get answers to state feature questions
        want = tracker.get_slot('persuasion_want_slot')
        prompts = tracker.get_slot('persuasion_prompts_slot')
        need = tracker.get_slot('persuasion_need_slot')
        # Get effort score
        effort = tracker.get_slot('persuasion_effort_slot')
        
        # Store state feature values to database
        store_dialog_closed_answer_to_db(user_id, answer_value = want, 
                                         question_id = DialogQuestionsEnum.PERSUASION_WANT.value)
        store_dialog_closed_answer_to_db(user_id, answer_value = need, 
                                         question_id = DialogQuestionsEnum.PERSUASION_NEED.value)
        store_dialog_closed_answer_to_db(user_id, answer_value = prompts, 
                                         question_id = DialogQuestionsEnum.PERSUASION_PROMPTS.value)
        # Store used persuasion type (1 = commitment, 2 = consensus, 3 = no persuasion)
        store_dialog_closed_answer_to_db(user_id, answer_value = pers_type, 
                                         question_id = DialogQuestionsEnum.PERSUASION_TYPE.value)
        # +2 since the lowest value we have is -1 in case of no persuasion, and the 
        # answer values must start at 1 in the database
        question_id = DialogQuestionsEnum.PERSUASION_MESSAGE_INDEX.value
        store_dialog_closed_answer_to_db(user_id, answer_value = message_idx + 2, 
                                         question_id = question_id)
        # +1 since the lowest value is 0
        store_dialog_closed_answer_to_db(user_id, answer_value = effort + 1, 
                                         question_id = DialogQuestionsEnum.PERSUASION_EFFORT.value)

        return []
    
    
def get_opt_persuasion_type(tracker: Tracker):
    """
    Get optimal persuasion type for user state.
    """
    
    # Get answers to state feature questions
    want = tracker.get_slot('persuasion_want_slot')
    prompts = tracker.get_slot('persuasion_prompts_slot')
    need = tracker.get_slot('persuasion_need_slot')
    
    # Make state binary
    binary_state = [want >= STATE_FEATURE_MEANS[0], 
                    prompts >= STATE_FEATURE_MEANS[1], 
                    need >= STATE_FEATURE_MEANS[2]]
    
    # Get optimal persuasion type
    pers_type = OPT_POLICY[binary_state[0]][binary_state[1]][binary_state[2]]
    
    return pers_type


class SendPersuasiveMessageActivity(Action):
    """Choose persuasion type and send persuasive message (if any)"""

    def name(self):
        return "send_persuasive_message_activity"

    async def run(self, dispatcher, tracker, domain):
        
        chosen_option = int(tracker.get_slot('general_activity_next_activity_slot'))
        activities_slot = tracker.get_slot('rnd_activities_ids')

        activity_id = activities_slot[chosen_option - 1]
        session = get_db_session(db_url=DATABASE_URL)

        # Get the activity benefit
        activities = (
            session.query(
                InterventionActivity
            )
            .filter(
                InterventionActivity.intervention_activity_id == activity_id
            ).all()
        )
        benefit = activities[0].intervention_activity_benefit
        
        # Get optimal persuasion type for user state
        pers_type = get_opt_persuasion_type(tracker)
        
        reflective_question = ""  # Reflective question to ask users as part of persuasion
        input_required = False  # Whether we will ask a reflective question to users
        message_idx = -1  # Index of persuasive message
        # Commitment
        if pers_type == 1:
            input_required = True
            message_idx = random.randrange(len(COMMITMENT))
            dispatcher.utter_message(text=COMMITMENT[message_idx])
            # Not identity-based formulation
            if message_idx < 4:
                reflective_question = REFLECTIVE_QUESTION_COMMITMENT
            # Identity-based formulation
            else:
                reflective_question = REFLECTIVE_QUESTION_COMMITMENT_IDENTITY
        # Consensus
        elif pers_type == 2:
            input_required = True
            message_idx = random.randrange(len(CONSENSUS))
            dispatcher.utter_message(text=CONSENSUS[message_idx] + " " + benefit)
            reflective_question = REFLECTIVE_QUESTION_CONSENSUS
        
        return [SlotSet("persuasion_type", pers_type),
                SlotSet("persuasive_message_index", message_idx),
                SlotSet("persuasion_requires_input", input_required),
                SlotSet("persuasion_reflective_question", reflective_question)]
    

class ValidatePersuasionWantForm(FormValidationAction):
    def name(self) -> Text:
        return 'validate_persuasion_want_form'

    def validate_persuasion_want_slot(
            self, value: Text, dispatcher: CollectingDispatcher,
            tracker: Tracker, domain: Dict[Text, Any]) -> Dict[Text, Any]:
        # pylint: disable=unused-argument
        """Validate persuasion_want_slot input."""
        last_utterance = get_latest_bot_utterance(tracker.events)

        if last_utterance != 'utter_ask_persuasion_want_slot':
            return {"persuasion_want_slot": None}

        if not validator.validate_number_in_range_response(1, 5, value):
            dispatcher.utter_message(response="utter_please_answer_1_2_3_4_5")
            return {"persuasion_want_slot": None}

        return {"persuasion_want_slot": float(value)}

    
class ValidatePersuasionNeedForm(FormValidationAction):
    def name(self) -> Text:
        return 'validate_persuasion_need_form'

    def validate_persuasion_need_slot(
            self, value: Text, dispatcher: CollectingDispatcher,
            tracker: Tracker, domain: Dict[Text, Any]) -> Dict[Text, Any]:
        # pylint: disable=unused-argument
        """Validate persuasion_need_slot input."""
        last_utterance = get_latest_bot_utterance(tracker.events)

        if last_utterance != 'utter_ask_persuasion_need_slot':
            return {"persuasion_need_slot": None}

        if not validator.validate_number_in_range_response(1, 5, value):
            dispatcher.utter_message(response="utter_please_answer_1_2_3_4_5")
            return {"persuasion_need_slot": None}

        return {"persuasion_need_slot": float(value)}


class ValidatePersuasionPromptsForm(FormValidationAction):
    def name(self) -> Text:
        return 'validate_persuasion_prompts_form'

    def validate_persuasion_prompts_slot(
            self, value: Text, dispatcher: CollectingDispatcher,
            tracker: Tracker, domain: Dict[Text, Any]) -> Dict[Text, Any]:
        # pylint: disable=unused-argument
        """Validate persuasion_prompts_slot input."""
        last_utterance = get_latest_bot_utterance(tracker.events)

        if last_utterance != 'utter_ask_persuasion_prompts_slot':
            return {"persuasion_prompts_slot": None}

        if not validator.validate_number_in_range_response(1, 5, value):
            dispatcher.utter_message(response="utter_please_answer_1_2_3_4_5")
            return {"persuasion_prompts_slot": None}

        return {"persuasion_prompts_slot": float(value)}
    

class ValidatePersuasionEffortForm(FormValidationAction):
    def name(self) -> Text:
        return 'validate_persuasion_effort_form'

    def validate_persuasion_effort_slot(
            self, value: Text, dispatcher: CollectingDispatcher,
            tracker: Tracker, domain: Dict[Text, Any]) -> Dict[Text, Any]:
        # pylint: disable=unused-argument
        """Validate persuasion_effort_slot input."""
        last_utterance = get_latest_bot_utterance(tracker.events)

        if last_utterance != 'utter_ask_persuasion_effort_slot':
            return {"persuasion_effort_slot": None}

        if not validator.validate_number_in_range_response(0, 10, value):
            dispatcher.utter_message(response="utter_please_answer_0_to_10")
            return {"persuasion_effort_slot": None}

        return {"persuasion_effort_slot": float(value)}<|MERGE_RESOLUTION|>--- conflicted
+++ resolved
@@ -3,14 +3,8 @@
 from virtual_coach_db.dbschema.models import (InterventionActivitiesPerformed, 
                                               FirstAidKit,
                                               InterventionActivity)
-<<<<<<< HEAD
-from virtual_coach_db.helper import (ExecutionInterventionComponents,
-                                     DialogQuestionsEnum,
-                                     ExecutionInterventionComponentsTriggers)
-=======
 from virtual_coach_db.helper import (Components,
                                      DialogQuestionsEnum)
->>>>>>> 9a92375c
 from virtual_coach_db.helper.helper_functions import get_db_session
 from . import validator
 from .definitions import (COMMITMENT, CONSENSUS, 
