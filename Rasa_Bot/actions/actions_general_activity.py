import random
from sqlalchemy import update
from virtual_coach_db.dbschema.models import (InterventionActivitiesPerformed,
                                              FirstAidKit,
                                              InterventionActivity)
from virtual_coach_db.helper import (Components,
                                     DialogQuestionsEnum)
from virtual_coach_db.helper.helper_functions import get_db_session
from . import validator
from .definitions import (activities_categories, COMMITMENT, CONSENSUS,
                          DATABASE_URL,
                          NUM_TOP_ACTIVITIES,
                          OPT_POLICY, STATE_FEATURE_MEANS,
                          REFLECTIVE_QUESTION_COMMITMENT,
                          REFLECTIVE_QUESTION_COMMITMENT_IDENTITY,
                          REFLECTIVE_QUESTION_CONSENSUS,
                          REDIS_URL)
from .helper import (get_latest_bot_utterance,
                     get_possible_activities,
                     get_user_intervention_activity_inputs,
                     store_dialog_closed_answer_to_db)
from rasa_sdk import Action, FormValidationAction, Tracker
from rasa_sdk.events import FollowupAction, SlotSet
from rasa_sdk.executor import CollectingDispatcher
from typing import Any, Dict, Text

from celery import Celery

celery = Celery(broker=REDIS_URL)


# Trigger relapse phase through celery
class TriggerGeneralActivity(Action):
    def name(self):
        return "action_trigger_general_activity"

    async def run(self, dispatcher, tracker, domain):
        user_id = int(tracker.current_state()['sender_id'])  # retrieve userID

        celery.send_task('celery_tasks.user_trigger_dialog',
                         (user_id, Components.GENERAL_ACTIVITY))

        return []


class LaunchGaRescheduling(Action):
    """Launch the general activity rescheduling dialog"""

    def name(self):
        return "launch_ga_rescheduling"

    async def run(self, dispatcher, tracker, domain):
        return [FollowupAction('utter_intro_reschedule_ga')]


class GoToCheckActivityDone(Action):
    def name(self):
        return "go_to_check_activity_done"

    async def run(self, dispatcher, tracker, domain):
        return [FollowupAction('check_activity_done')]


class GoToCheckInputRequired(Action):
    def name(self):
        return "go_to_check_input_required"

    async def run(self, dispatcher, tracker, domain):
        return [FollowupAction('check_user_input_required')]


class GoToChooseActivity(Action):
    def name(self):
        return "go_to_choose_activity"

    async def run(self, dispatcher, tracker, domain):
        return [FollowupAction('check_who_decides')]


class GoToRating(Action):
    def name(self):
        return "go_to_rating"

    async def run(self, dispatcher, tracker, domain):
        return [FollowupAction('general_activity_check_rating')]


class CheckIfFirstExecutionGA(Action):
    """Check if it is the first execution"""

    def name(self):
        return "check_if_first_execution_ga"

    async def run(self, dispatcher, tracker, domain):
        user_id = tracker.current_state()['sender_id']
        session = get_db_session(db_url=DATABASE_URL)

        performed_activity = (
            session.query(
                InterventionActivitiesPerformed
            )
            .filter(
                InterventionActivitiesPerformed.users_nicedayuid == user_id
            )
            .all()
        )

        # if the query result is empty, no activity has been performed yet
        first_execution = not bool(performed_activity)

        return [SlotSet("general_activity_first_execution", first_execution)]


class GeneralActivityCheckRating(Action):
    """Check if the activity rating is in top five or not"""

    def name(self):
        return "general_activity_check_rating"

    async def run(self, dispatcher, tracker, domain):

        rating_value = int(tracker.get_slot('activity_useful_rating'))
        activity_id = int(tracker.get_slot('last_activity_id_slot'))

        session = get_db_session(db_url=DATABASE_URL)
        user_id = tracker.current_state()['sender_id']

        # get the highest scored activities
        top_five_activities = (
            session.query(
                FirstAidKit
            ).order_by(FirstAidKit.activity_rating.desc())
            .filter(
                FirstAidKit.users_nicedayuid == user_id
            )
            .limit(NUM_TOP_ACTIVITIES).all()
        )

        current_record = (
            session.query(
                FirstAidKit
            )
            .filter(
                FirstAidKit.users_nicedayuid == user_id,
                FirstAidKit.intervention_activity_id == activity_id
            )
            .all()
        )

        if len(top_five_activities) > 0:
            lowest_score = top_five_activities[-1].activity_rating
        else:
            lowest_score = 0

        # if the activity is not in the FAK, add it
        if not current_record:
            save_activity_to_fak(user_id, activity_id, rating_value)

            session.commit()

            return [SlotSet("general_activity_low_high_rating", 'high')]

        # update the row containing the activity with the new rating
        session.execute(
            update(FirstAidKit)
            .where(FirstAidKit.first_aid_kit_id == current_record[0].first_aid_kit_id)
            .values(activity_rating=rating_value)
        )

        session.commit()

        if rating_value > lowest_score:
            return [SlotSet("general_activity_low_high_rating", 'high')]

        return [SlotSet("general_activity_low_high_rating", 'low')]


class GetActivityUserInput(Action):
    """Get the user input and save it in the slot"""

    def name(self):
        return "get_activity_user_input"

    async def run(self, dispatcher, tracker, domain):
        activity_id = tracker.get_slot('last_activity_id_slot')
        user_id = tracker.current_state()['sender_id']

        user_inputs = get_user_intervention_activity_inputs(user_id, activity_id)
        last_input = user_inputs[-1].user_input

        return [SlotSet("activity_user_input", last_input)]


class GetGeneralActivitiesOptions(Action):
    """Get the options for the activities to be presented to the user"""

    def name(self):
        return "get_general_activities_options"

    async def run(self, dispatcher, tracker, domain):
        user_id = tracker.current_state()['sender_id']

        activity_type_slot = tracker.get_slot('general_activity_activity_type_slot')
        activity_id = tracker.get_slot('last_activity_id_slot')

        activity_type = activities_categories[int(activity_type_slot)]

        _, available = get_possible_activities(user_id,
                                                       activity_type,
                                                       activity_id)

        available_activities_ids = [activity.intervention_activity_id for activity in available]

        options = ["Typ " + str(i + 1) + " als je " +
                   available[i].intervention_activity_title +
                   " wilt doen.\n"
                   for i in range(len(available))]

        sentence = ''.join(options)

        sentence += "Typ " + \
                    str(len(available)) + \
                    " als je toch een andere soort oefening wilt doen."

        return [SlotSet("general_activity_activities_options_slot", sentence),
                SlotSet("rnd_activities_ids", available_activities_ids)]


class CheckUserInputRequired(Action):
    """Check if the activity requires the input of the user"""

    def name(self):
        return "check_user_input_required"

    async def run(self, dispatcher, tracker, domain):
        activity_id = tracker.get_slot('last_activity_id_slot')
        session = get_db_session(db_url=DATABASE_URL)

        is_input_required = (
            session.query(
                InterventionActivity
            )
            .filter(
                InterventionActivity.intervention_activity_id == activity_id
            ).all()
        )

        return [SlotSet("is_user_input_required", is_input_required[0].user_input_required)]


class CheckActivityDone(Action):
    """Check if an input for the activity has been
    already provided by the user"""

    def name(self):
        return "check_activity_done"

    async def run(self, dispatcher, tracker, domain):

        activity_id = tracker.get_slot('last_activity_id_slot')
        user_id = tracker.current_state()['sender_id']

        user_inputs = get_user_intervention_activity_inputs(user_id, activity_id)

        if user_inputs[-1].user_input is None:
            activity_done = False
        else:
            activity_done = True

        return [SlotSet("is_activity_done", activity_done)]


class ValidateActivityUsefulnessForm(FormValidationAction):
    def name(self) -> Text:
        return 'validate_activity_usefulness_form'

    def validate_activity_useful_rating(
            self, value: Text, dispatcher: CollectingDispatcher,
            tracker: Tracker, domain: Dict[Text, Any]) -> Dict[Text, Any]:
        # pylint: disable=unused-argument
        """Validate activity_useful_rating input."""
        last_utterance = get_latest_bot_utterance(tracker.events)

        if last_utterance != 'utter_ask_activity_useful_rating':
            return {"activity_useful_rating": None}

        if not validator.validate_number_in_range_response(n_min=0, n_max=10,
                                                           response=value):
            dispatcher.utter_message(response="utter_please_answer_0_to_10")
            return {"activity_useful_rating": None}

        return {"activity_useful_rating": value}


class ValidateSaveOrEditForm(FormValidationAction):
    def name(self) -> Text:
        return 'validate_save_or_edit_form'

    def validate_save_or_edit_slot(
            self, value: Text, dispatcher: CollectingDispatcher,
            tracker: Tracker, domain: Dict[Text, Any]) -> Dict[Text, Any]:
        # pylint: disable=unused-argument
        """Validate save_or_edit_slot input."""

        last_utterance = get_latest_bot_utterance(tracker.events)

        if last_utterance != 'utter_ask_save_or_edit_slot':
            return {"save_or_edit_slot": None}

        if not self._validate_save_or_edit_response(value):
            dispatcher.utter_message(response="utter_please_answer_1_2")
            return {"save_or_edit_slot": None}

        return {"save_or_edit_slot": value}

    @staticmethod
    def _validate_save_or_edit_response(value):
        if value in ('1', '2'):
            return True
        return False


class ValidateGeneralActivityDescriptionForm(FormValidationAction):
    def name(self) -> Text:
        return 'validate_general_activity_description_form'

    def validate_general_activity_description_slot(
            self, value: Text, dispatcher: CollectingDispatcher,
            tracker: Tracker, domain: Dict[Text, Any]) -> Dict[Text, Any]:
        # pylint: disable=unused-argument
        """Validate general_activity_description_slot input."""

        last_utterance = get_latest_bot_utterance(tracker.events)

        if last_utterance != 'utter_ask_general_activity_description_slot':
            return {"general_activity_description_slot": None}

        if not validator.validate_long_enough_response_chars(value, 50):
            dispatcher.utter_message(response="utter_give_more_details")
            return {"general_activity_description_slot": None}

        return {"general_activity_description_slot": value}


class SaveDescriptionInDb(Action):
    def name(self) -> Text:
        return 'save_description_in_db'

    async def run(self, dispatcher, tracker, domain):
        """Save the provided description inf the DB."""

        description = tracker.get_slot('general_activity_description_slot')

        activity_id = tracker.get_slot('last_activity_id_slot')
        user_id = tracker.current_state()['sender_id']

        user_inputs = get_user_intervention_activity_inputs(user_id, activity_id)
        row_id = user_inputs[-1].intervention_activities_performed_id

        session = get_db_session(db_url=DATABASE_URL)

        session.execute(
            update(InterventionActivitiesPerformed)
            .where(InterventionActivitiesPerformed.intervention_activities_performed_id == row_id)
            .values(
                user_input=description
            )
        )

        session.commit()

        return []


class ValidateGeneralActivityNextActivityForm(FormValidationAction):
    def name(self) -> Text:
        return 'validate_general_activity_next_activity_form'

    def validate_general_activity_activity_type_slot(
            self, value: Text, dispatcher: CollectingDispatcher,
            tracker: Tracker, domain: Dict[Text, Any]) -> Dict[Text, Any]:
        # pylint: disable=unused-argument
        """Validate persuasion_effort_slot input."""
        last_utterance = get_latest_bot_utterance(tracker.events)

        if last_utterance != 'utter_ask_general_activity_activity_type_slot':
            return {"general_activity_activity_type_slot": None}

        if not validator.validate_number_in_range_response(1, 5, value):
            dispatcher.utter_message(response="utter_please_answer_1_2_3_4_5")
            return {"general_activity_activity_type_slot": None}

        user_id = tracker.current_state()['sender_id']

        activity_type_slot = int(value)
        activity_id = tracker.get_slot('last_activity_id_slot')

        activity_type = activities_categories[int(activity_type_slot)]

        _, available = get_possible_activities(user_id,
                                                       activity_type,
                                                       activity_id)

        available_activities_ids = [activity.intervention_activity_id for activity in available]

        options = ["Typ " + str(i + 1) + " als je " +
                   available[i].intervention_activity_title +
                   " wilt doen.\n"
                   for i in range(len(available))]

        sentence = ''.join(options)

        sentence += "Typ " + \
                    str(len(available) + 1) + \
                    " als je toch een andere soort oefening wilt doen."

        dispatcher.utter_message(response="utter_general_activity_choose_next_activity_2")

        return {"general_activity_activity_type_slot": float(value),
                "general_activity_activities_options_slot": sentence,
                "rnd_activities_ids": available_activities_ids}

    def validate_general_activity_next_activity_slot(
            self, value: Text, dispatcher: CollectingDispatcher,
            tracker: Tracker, domain: Dict[Text, Any]) -> Dict[Text, Any]:
        # pylint: disable=unused-argument
        """Validate general_activity_next_activity_slot input."""
        last_utterance = get_latest_bot_utterance(tracker.events)

        if last_utterance != 'utter_ask_general_activity_next_activity_slot':
            return {"general_activity_next_activity_slot": None}

        opt_number = len(tracker.get_slot('rnd_activities_ids')) + 1

        if not validator.validate_number_in_range_response(1, opt_number, value):
            dispatcher.utter_message(text="Kun je een geheel getal tussen 1 en "
                                          + str(opt_number) + " opgeven? ...")
            return {"general_activity_next_activity_slot": None}

        if value == str(opt_number):
            return {"general_activity_activity_type_slot": None,
                    "general_activity_next_activity_slot": None}

        activity_type_slot = tracker.get_slot('general_activity_activity_type_slot')

        return {"general_activity_activity_type_slot": activity_type_slot,
                "general_activity_next_activity_slot": value}


class GetLastPerformedActivity(Action):
    """Get the last performed activity"""

    def name(self):
        return "get_last_performed_activity"

    async def run(self, dispatcher, tracker, domain):
        # get the last completed activity from DB and populate the slot

        session = get_db_session(db_url=DATABASE_URL)
        user_id = tracker.current_state()['sender_id']
        last_activity = (
            session.query(
                InterventionActivitiesPerformed
            )
            .order_by(InterventionActivitiesPerformed.completed_datetime.desc())
            .filter(
                InterventionActivitiesPerformed.users_nicedayuid == user_id
            ).all()
        )

        if last_activity is not None:
            activity_title = last_activity[0].intervention_activity.intervention_activity_title
            activity_id = last_activity[0].intervention_activity.intervention_activity_id
            return [SlotSet("last_activity_slot", activity_title),
                    SlotSet("last_activity_id_slot", activity_id)]

        return [SlotSet("last_activity_slot", None),
                SlotSet("last_activity_id_slot", None)]


class GetActivityCoachChoice(Action):
    """The coach chooses the next activity and saves it in the slot"""

    def name(self):
        return "get_activity_coach_choice"

    async def run(self, dispatcher, tracker, domain):
        user_id = tracker.current_state()['sender_id']

        mandatory, _ = get_possible_activities(user_id)
        activity_title = mandatory[0].intervention_activity_title
        mandatory_ids = [activity.intervention_activity_id for activity in mandatory]
        return [SlotSet("chosen_activity_slot", activity_title),
                SlotSet("general_activity_next_activity_slot", 1),
                SlotSet("rnd_activities_ids",  mandatory_ids)]


class CheckWhoDecides(Action):
    """Check if the user or the coach decides the next activity"""

    def name(self):
        return "check_who_decides"

    async def run(self, dispatcher, tracker, domain):

        user_id = tracker.current_state()['sender_id']
        mandatory, _ = get_possible_activities(user_id)

        if len(mandatory) > 0:
            decider = 'coach'
        else:
            decider = 'user'

        return [SlotSet("who_decides_slot", decider)]


class LoadActivity(Action):
    """load the activity instructions"""

    def name(self):
        return "load_activity"

    async def run(self, dispatcher, tracker, domain):

        chosen_option = int(tracker.get_slot('general_activity_next_activity_slot')) - 1
        activities_slot = tracker.get_slot('rnd_activities_ids')
        user_id = tracker.current_state()['sender_id']

        activity_id = activities_slot[chosen_option]
        session = get_db_session(db_url=DATABASE_URL)

        user_inputs = get_user_intervention_activity_inputs(user_id, activity_id)

        if user_inputs:
            previous_input = user_inputs[-1].user_input
        else:
            previous_input = None

        # save the activity to the DB
        session.add(
            InterventionActivitiesPerformed(users_nicedayuid=user_id,
                                            intervention_activity_id=activity_id,
                                            user_input=previous_input)
        )

        session.commit()

        # get the instructions
        instructions = (
            session.query(
                InterventionActivity
            )
            .filter(
                InterventionActivity.intervention_activity_id == activity_id
            ).all()
        )

        # prompt the message
        dispatcher.utter_message(text=instructions[0].intervention_activity_full_instructions)
        return []


class SetSlotGeneralActivity(Action):
    def name(self):
        return "action_set_slot_general_activity"

    async def run(self, dispatcher, tracker, domain):
        return [SlotSet("current_intervention_component",
                        Components.GENERAL_ACTIVITY)]


def save_activity_to_fak(user_id: int, activity_id: int, rating_value: int):
    session = get_db_session(db_url=DATABASE_URL)

    session.add(
        FirstAidKit(users_nicedayuid=user_id,
                    intervention_activity_id=activity_id,
                    activity_rating=rating_value)
    )
    session.commit()


class ValidatePersuasionReflectionForm(FormValidationAction):
    def name(self) -> Text:
        return 'validate_persuasion_reflection_form'

    def validate_persuasion_reflection_slot(
            self, value: Text, dispatcher: CollectingDispatcher,
            tracker: Tracker, domain: Dict[Text, Any]) -> Dict[Text, Any]:
        # pylint: disable=unused-argument
        """Validate persuasion_reflection_slot input."""
        last_utterance = get_latest_bot_utterance(tracker.events)

        if last_utterance != 'utter_ask_persuasion_reflection_slot':
            return {"persuasion_reflection_slot": None}

        if not validator.validate_long_enough_response_chars(value, 10):
            dispatcher.utter_message(response="utter_please_answer_more_words")
            return {"persuasion_reflection_slot": None}

        return {"persuasion_reflection_slot": value}


class SavePersuasionToDatabase(Action):
    """Save persuasion to database"""

    def name(self):
        return "save_persuasion_to_database"

    async def run(self, dispatcher, tracker, domain):
        user_id = tracker.current_state()['sender_id']

        # Get chosen persuasion type
        pers_type = tracker.get_slot('persuasion_type')
        # Get index of chosen persuasive message; -1 if "no persuasion"
        message_idx = tracker.get_slot("persuasive_message_index")
        # Get answers to state feature questions
        want = tracker.get_slot('persuasion_want_slot')
        prompts = tracker.get_slot('persuasion_prompts_slot')
        need = tracker.get_slot('persuasion_need_slot')
        # Get effort score
        effort = tracker.get_slot('persuasion_effort_slot')

        # Store state feature values to database
        store_dialog_closed_answer_to_db(user_id, answer_value=want,
                                         question_id=DialogQuestionsEnum.PERSUASION_WANT.value)
        store_dialog_closed_answer_to_db(user_id, answer_value=need,
                                         question_id=DialogQuestionsEnum.PERSUASION_NEED.value)
        store_dialog_closed_answer_to_db(user_id, answer_value=prompts,
                                         question_id=DialogQuestionsEnum.PERSUASION_PROMPTS.value)
        # Store used persuasion type (1 = commitment, 2 = consensus, 3 = no persuasion)
        store_dialog_closed_answer_to_db(user_id, answer_value=pers_type,
                                         question_id=DialogQuestionsEnum.PERSUASION_TYPE.value)
        # +2 since the lowest value we have is -1 in case of no persuasion, and the 
        # answer values must start at 1 in the database
        question_id = DialogQuestionsEnum.PERSUASION_MESSAGE_INDEX.value
        store_dialog_closed_answer_to_db(user_id, answer_value=message_idx + 2,
                                         question_id=question_id)
        # +1 since the lowest value is 0
<<<<<<< HEAD
=======
        # Effort is None the first time the general activity dialog is run for a user
>>>>>>> ae8c9207
        if effort is not None:
            store_dialog_closed_answer_to_db(
                user_id, answer_value=effort + 1,
                question_id=DialogQuestionsEnum.PERSUASION_EFFORT.value)

        return []


def get_opt_persuasion_type(tracker: Tracker):
    """
    Get optimal persuasion type for user state.
    """

    # Get answers to state feature questions
    want = tracker.get_slot('persuasion_want_slot')
    prompts = tracker.get_slot('persuasion_prompts_slot')
    need = tracker.get_slot('persuasion_need_slot')

    # Make state binary
    binary_state = [want >= STATE_FEATURE_MEANS[0],
                    prompts >= STATE_FEATURE_MEANS[1],
                    need >= STATE_FEATURE_MEANS[2]]

    # Get optimal persuasion type
    pers_type = OPT_POLICY[binary_state[0]][binary_state[1]][binary_state[2]]

    return pers_type


class SendPersuasiveMessageActivity(Action):
    """Choose persuasion type and send persuasive message (if any)"""

    def name(self):
        return "send_persuasive_message_activity"

    async def run(self, dispatcher, tracker, domain):
        chosen_option = int(tracker.get_slot('general_activity_next_activity_slot'))
        activities_slot = tracker.get_slot('rnd_activities_ids')

        activity_id = activities_slot[chosen_option - 1]

        session = get_db_session(db_url=DATABASE_URL)

        # Get the activity benefit
        activities = (
            session.query(
                InterventionActivity
            )
            .filter(
                InterventionActivity.intervention_activity_id == activity_id
            ).all()
        )
        benefit = activities[0].intervention_activity_benefit

        # Get optimal persuasion type for user state
        pers_type = get_opt_persuasion_type(tracker)

        reflective_question = ""  # Reflective question to ask users as part of persuasion
        input_required = False  # Whether we will ask a reflective question to users
        message_idx = -1  # Index of persuasive message
        # Commitment
        if pers_type == 1:
            input_required = True
            message_idx = random.randrange(len(COMMITMENT))
            dispatcher.utter_message(text=COMMITMENT[message_idx])
            # Not identity-based formulation
            if message_idx < 4:
                reflective_question = REFLECTIVE_QUESTION_COMMITMENT
            # Identity-based formulation
            else:
                reflective_question = REFLECTIVE_QUESTION_COMMITMENT_IDENTITY
        # Consensus
        elif pers_type == 2:
            input_required = True
            message_idx = random.randrange(len(CONSENSUS))
            dispatcher.utter_message(text=CONSENSUS[message_idx] + " " + benefit)
            reflective_question = REFLECTIVE_QUESTION_CONSENSUS

        return [SlotSet("persuasion_type", pers_type),
                SlotSet("persuasive_message_index", message_idx),
                SlotSet("persuasion_requires_input", input_required),
                SlotSet("persuasion_reflective_question", reflective_question)]


class ValidatePersuasionWantForm(FormValidationAction):
    def name(self) -> Text:
        return 'validate_persuasion_want_form'

    def validate_persuasion_want_slot(
            self, value: Text, dispatcher: CollectingDispatcher,
            tracker: Tracker, domain: Dict[Text, Any]) -> Dict[Text, Any]:
        # pylint: disable=unused-argument
        """Validate persuasion_want_slot input."""
        last_utterance = get_latest_bot_utterance(tracker.events)

        if last_utterance != 'utter_ask_persuasion_want_slot':
            return {"persuasion_want_slot": None}

        if not validator.validate_number_in_range_response(1, 5, value):
            dispatcher.utter_message(response="utter_please_answer_1_2_3_4_5")
            return {"persuasion_want_slot": None}

        return {"persuasion_want_slot": float(value)}


class ValidatePersuasionNeedForm(FormValidationAction):
    def name(self) -> Text:
        return 'validate_persuasion_need_form'

    def validate_persuasion_need_slot(
            self, value: Text, dispatcher: CollectingDispatcher,
            tracker: Tracker, domain: Dict[Text, Any]) -> Dict[Text, Any]:
        # pylint: disable=unused-argument
        """Validate persuasion_need_slot input."""
        last_utterance = get_latest_bot_utterance(tracker.events)

        if last_utterance != 'utter_ask_persuasion_need_slot':
            return {"persuasion_need_slot": None}

        if not validator.validate_number_in_range_response(1, 5, value):
            dispatcher.utter_message(response="utter_please_answer_1_2_3_4_5")
            return {"persuasion_need_slot": None}

        return {"persuasion_need_slot": float(value)}


class ValidatePersuasionPromptsForm(FormValidationAction):
    def name(self) -> Text:
        return 'validate_persuasion_prompts_form'

    def validate_persuasion_prompts_slot(
            self, value: Text, dispatcher: CollectingDispatcher,
            tracker: Tracker, domain: Dict[Text, Any]) -> Dict[Text, Any]:
        # pylint: disable=unused-argument
        """Validate persuasion_prompts_slot input."""
        last_utterance = get_latest_bot_utterance(tracker.events)

        if last_utterance != 'utter_ask_persuasion_prompts_slot':
            return {"persuasion_prompts_slot": None}

        if not validator.validate_number_in_range_response(1, 5, value):
            dispatcher.utter_message(response="utter_please_answer_1_2_3_4_5")
            return {"persuasion_prompts_slot": None}

        return {"persuasion_prompts_slot": float(value)}


class ValidatePersuasionEffortForm(FormValidationAction):
    def name(self) -> Text:
        return 'validate_persuasion_effort_form'

    def validate_persuasion_effort_slot(
            self, value: Text, dispatcher: CollectingDispatcher,
            tracker: Tracker, domain: Dict[Text, Any]) -> Dict[Text, Any]:
        # pylint: disable=unused-argument
        """Validate persuasion_effort_slot input."""
        last_utterance = get_latest_bot_utterance(tracker.events)

        if last_utterance != 'utter_ask_persuasion_effort_slot':
            return {"persuasion_effort_slot": None}

        if not validator.validate_number_in_range_response(0, 10, value):
            dispatcher.utter_message(response="utter_please_answer_0_to_10")
            return {"persuasion_effort_slot": None}

        return {"persuasion_effort_slot": float(value)}<|MERGE_RESOLUTION|>--- conflicted
+++ resolved
@@ -637,10 +637,7 @@
         store_dialog_closed_answer_to_db(user_id, answer_value=message_idx + 2,
                                          question_id=question_id)
         # +1 since the lowest value is 0
-<<<<<<< HEAD
-=======
         # Effort is None the first time the general activity dialog is run for a user
->>>>>>> ae8c9207
         if effort is not None:
             store_dialog_closed_answer_to_db(
                 user_id, answer_value=effort + 1,
