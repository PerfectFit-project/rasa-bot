--- conflicted
+++ resolved
@@ -1,1213 +1,1205 @@
-"""
-Contains custom actions related to the relapse dialogs
-"""
-
-import logging
-
-from . import validator
-from .definitions import DATABASE_URL, REDIS_URL
-<<<<<<< HEAD
-from .helper import (get_latest_bot_utterance, get_random_activities, store_dialog_closed_answer_to_db,
-                     store_dialog_open_answer_to_db, store_dialog_closed_answer_list_to_db, make_graph)
-=======
-from .helper import (get_latest_bot_utterance, get_random_activities,
-                     store_dialog_closed_answer_to_db, store_dialog_open_answer_to_db,
-                     store_dialog_closed_answer_list_to_db, store_user_intervention_state)
->>>>>>> e27f436c
-from celery import Celery
-from rasa_sdk import Action, Tracker
-from rasa_sdk.events import SlotSet, FollowupAction
-from rasa_sdk.executor import CollectingDispatcher
-from rasa_sdk.forms import FormValidationAction
-from typing import Any, Dict, Text
-from virtual_coach_db.helper.definitions import (ExecutionInterventionComponents,
-                                                 DialogQuestionsEnum, Phases)
-from virtual_coach_db.helper.helper_functions import get_db_session
-from virtual_coach_db.dbschema.models import InterventionActivity
-from plotly.subplots import make_subplots
-
-celery = Celery(broker=REDIS_URL)
-
-
-class ActionCheckReasons(Action):
-    def name(self):
-        return "action_check_reasons"
-
-    async def run(self, dispatcher, tracker, domain):
-        reasons = tracker.get_slot('pa_why_fail')
-
-        if '6' in reasons:
-            dispatcher.utter_message(response="utter_pa_sick")
-            return [FollowupAction("action_end_dialog")]
-
-        return []
-
-
-class ActionResetOneFourSlot(Action):
-    def name(self):
-        return "action_reset_one_four_slot"
-
-    async def run(self, dispatcher, tracker, domain):
-        return [SlotSet('one_four_slot', None)]
-
-
-class ActionResetOneOrTwoSlot(Action):
-    def name(self):
-        return "action_reset_one_or_two_slot"
-
-    async def run(self, dispatcher, tracker, domain):
-        return [SlotSet('one_or_two_slot', None)]
-
-
-class ActionSetSlotRelapseDialog(Action):
-    def name(self):
-        return "action_set_slot_relapse_dialog_hrs"
-
-    async def run(self, dispatcher, tracker, domain):
-        user_id = int(tracker.current_state()['sender_id'])  # retrieve userID
-
-        # update the user_intervention_state table
-
-        store_user_intervention_state(user_id,
-                                      ExecutionInterventionComponents.RELAPSE_DIALOG_HRS,
-                                      Phases.LAPSE)
-
-        return [SlotSet('current_intervention_component',
-                        ExecutionInterventionComponents.RELAPSE_DIALOG_HRS)]
-
-
-class ActionSetSlotRelapseDialogLapse(Action):
-    def name(self):
-        return "action_set_slot_relapse_dialog_lapse"
-
-    async def run(self, dispatcher, tracker, domain):
-        user_id = int(tracker.current_state()['sender_id'])  # retrieve userID
-
-        # update the user_intervention_state table
-
-        store_user_intervention_state(user_id,
-                                      ExecutionInterventionComponents.RELAPSE_DIALOG_LAPSE,
-                                      Phases.LAPSE)
-        return [SlotSet('current_intervention_component',
-                        ExecutionInterventionComponents.RELAPSE_DIALOG_LAPSE)]
-
-
-class ActionSetSlotRelapseDialogPa(Action):
-    def name(self):
-        return "action_set_slot_relapse_dialog_pa"
-
-    async def run(self, dispatcher, tracker, domain):
-        user_id = int(tracker.current_state()['sender_id'])  # retrieve userID
-        logging.info('set PA slot')
-        # update the user_intervention_state table
-
-        store_user_intervention_state(user_id,
-                                      ExecutionInterventionComponents.RELAPSE_DIALOG_PA,
-                                      Phases.LAPSE)
-        return [SlotSet('current_intervention_component',
-                        ExecutionInterventionComponents.RELAPSE_DIALOG_PA)]
-
-
-class ActionSetSlotRelapseDialogRelapse(Action):
-    def name(self):
-        return "action_set_slot_relapse_dialog_relapse"
-
-    async def run(self, dispatcher, tracker, domain):
-        user_id = int(tracker.current_state()['sender_id'])  # retrieve userID
-
-        # update the user_intervention_state table
-
-        store_user_intervention_state(user_id,
-                                      ExecutionInterventionComponents.RELAPSE_DIALOG_RELAPSE,
-                                      Phases.LAPSE)
-        return [SlotSet('current_intervention_component',
-                        ExecutionInterventionComponents.RELAPSE_DIALOG_RELAPSE)]
-
-
-class PopulateCopingActivitiesList(Action):
-    def name(self):
-        return "populate_coping_activities_list"
-
-    async def run(self, dispatcher, tracker, domain):
-        # TODO: instead of querying the whole list of activities,
-        #  use only the selected ones for smoking
-        # list of activities to be provided by content team
-        rnd_activities = get_random_activities(-1, 3)
-        rnd_activities_ids = [activity.intervention_activity_id for activity in rnd_activities]
-
-        return [SlotSet('coping_activities_ids', rnd_activities_ids),
-                SlotSet('coping_activity1_name', rnd_activities[0].intervention_activity_title),
-                SlotSet('coping_activity2_name', rnd_activities[1].intervention_activity_title),
-                SlotSet('coping_activity3_name', rnd_activities[2].intervention_activity_title)]
-
-
-class PopulateCopingActivitiesListPa(Action):
-    def name(self):
-        return "populate_coping_activities_list_pa"
-
-    async def run(self, dispatcher, tracker, domain):
-        # TODO: instead of querying the whole list of activities, use only the selected ones for pa
-        # list of activities to be provided by content team
-        rnd_activities = get_random_activities(-1, 3)
-        rnd_activities_ids = [activity.intervention_activity_id for activity in rnd_activities]
-
-        return [SlotSet('coping_activities_ids', rnd_activities_ids),
-                SlotSet('coping_activity1_name', rnd_activities[0].intervention_activity_title),
-                SlotSet('coping_activity2_name', rnd_activities[1].intervention_activity_title),
-                SlotSet('coping_activity3_name', rnd_activities[2].intervention_activity_title)]
-
-
-# Trigger relapse phase through celery
-class TriggerRelapseDialog(Action):
-    def name(self):
-        return "action_trigger_relapse"
-
-    async def run(self, dispatcher, tracker, domain):
-        user_id = int(tracker.current_state()['sender_id'])  # retrieve userID
-
-        celery.send_task('celery_tasks.relapse_dialog',
-                         (user_id, ExecutionInterventionComponents.RELAPSE_DIALOG))
-
-        return []
-
-
-class ShowChosenCopingActivity(Action):
-    def name(self):
-        return "show_chosen_coping_activity"
-
-    async def run(self, dispatcher, tracker, domain):
-        chosen_option = int(tracker.get_slot('hrs_choose_coping_activity_slot'))
-        activities_slot = tracker.get_slot('coping_activities_ids')
-
-        activity_id = activities_slot[chosen_option - 1]
-
-        session = get_db_session(db_url=DATABASE_URL)
-
-        instructions = (
-            session.query(
-                InterventionActivity
-            )
-            .filter(
-                InterventionActivity.intervention_activity_id == activity_id
-            ).all()
-        )
-
-        # prompt the message
-        dispatcher.utter_message(text=instructions[0].intervention_activity_full_instructions)
-
-        return []
-
-
-class ShowBarchartDifficultSituations(Action):
-    def name(self):
-        return "show_barchart_difficult_situations"
-
-    async def run(self, dispatcher, tracker, domain):
-<<<<<<< HEAD
-        user_id = int(tracker.current_state()['sender_id'])  # retrieve userID
-
-        data = []
-        logging.info("making chart")
-
-        chart = make_graph("title", data, ["a", "b", "c"], [1, 3, 2])
-
-        chart.write_image("chart.PNG")
-
-=======
->>>>>>> e27f436c
-        # TODO: plot barchart, save and send
-
-        return []
-
-
-class ShowBarchartDifficultSituationsPa(Action):
-    def name(self):
-        return "show_barchart_difficult_situations_pa"
-
-    async def run(self, dispatcher, tracker, domain):
-        # TODO: plot barchart, save and send
-
-        return []
-
-
-class ShowFirstCopingActivity(Action):
-    def name(self):
-        return "show_first_coping_activity"
-
-    async def run(self, dispatcher, tracker, domain):
-        activity_id = tracker.get_slot('hrs_coping_activities_performed')
-        # TODO: choose activities in list of advised list for smoking
-        activities_list = get_random_activities(int(activity_id), 1)
-
-        dispatcher.utter_message(activities_list[0].intervention_activity_full_instructions)
-
-        return [SlotSet('hrs_coping_activities_performed', activity_id)]
-
-
-class ShowFirstCopingActivityPa(Action):
-    def name(self):
-        return "show_first_coping_activity_pa"
-
-    async def run(self, dispatcher, tracker, domain):
-        activity_id = tracker.get_slot('hrs_coping_activities_performed')
-        # TODO: choose activities in list of advised list for pa
-        activities_list = get_random_activities(int(activity_id), 1)
-
-        dispatcher.utter_message(activities_list[0].intervention_activity_full_instructions)
-
-        return [SlotSet('hrs_coping_activities_performed', activity_id)]
-
-
-class StoreEventSmoke(Action):
-    def name(self):
-        return "store_event_smoke"
-
-    async def run(self, dispatcher, tracker, domain):
-        user_id = int(tracker.current_state()['sender_id'])  # retrieve userID
-        # get the user choice
-        choice = tracker.get_slot('event_smoke')
-        crave_lapse_relapse = int(tracker.get_slot('crave_lapse_relapse'))
-
-        if crave_lapse_relapse == 2:  # lapse
-            question_id = DialogQuestionsEnum.RELAPSE_LAPSE_HAPPENED_SPECIAL.value
-        elif crave_lapse_relapse == 3:  # relapse
-            question_id = DialogQuestionsEnum.RELAPSE_RELAPSE_HAPPENED_SPECIAL.value
-
-        store_dialog_open_answer_to_db(user_id,
-                                       question_id,
-                                       choice)
-
-        return []
-
-
-class StoreHowFeelSmoke(Action):
-    def name(self):
-        return "store_how_feel_smoke"
-
-    async def run(self, dispatcher, tracker, domain):
-        user_id = int(tracker.current_state()['sender_id'])  # retrieve userID
-        # get the user choice
-        choice = tracker.get_slot('how_feel_smoke')
-        crave_lapse_relapse = int(tracker.get_slot('crave_lapse_relapse'))
-
-        if crave_lapse_relapse == 2:  # lapse
-            question_id = DialogQuestionsEnum.RELAPSE_LAPSE_HOW_FEEL.value
-        elif crave_lapse_relapse == 3:  # relapse
-            question_id = DialogQuestionsEnum.RELAPSE_RELAPSE_HOW_FEEL.value
-
-        store_dialog_closed_answer_list_to_db(user_id,
-                                              question_id,
-                                              choice)
-
-        return []
-
-
-class StoreHrsSituation(Action):
-    def name(self):
-        return "store_hrs_situation"
-
-    async def run(self, dispatcher, tracker, domain):
-        user_id = int(tracker.current_state()['sender_id'])  # retrieve userID
-        # get the user choice
-        choice = tracker.get_slot('hrs_situation_slot')
-        store_dialog_closed_answer_list_to_db(user_id,
-                                              DialogQuestionsEnum.RELAPSE_CRAVING_WHAT_DOING.value,
-                                              choice)
-
-        return []
-
-
-class StoreHrsFeeling(Action):
-    def name(self):
-        return "store_hrs_feeling"
-
-    async def run(self, dispatcher, tracker, domain):
-        user_id = int(tracker.current_state()['sender_id'])  # retrieve userID
-        # get the user choice
-        choice = tracker.get_slot('hrs_feeling_slot')
-
-        store_dialog_closed_answer_list_to_db(user_id,
-                                              DialogQuestionsEnum.RELAPSE_CRAVING_HOW_FEEL.value,
-                                              choice)
-
-        return []
-
-
-class StoreHrsWhoWith(Action):
-    def name(self):
-        return "store_hrs_who_with"
-
-    async def run(self, dispatcher, tracker, domain):
-        user_id = int(tracker.current_state()['sender_id'])  # retrieve userID
-        # get the user choice
-        choice = tracker.get_slot('hrs_who_with_slot')
-
-        store_dialog_closed_answer_list_to_db(user_id,
-                                              DialogQuestionsEnum.RELAPSE_CRAVING_WITH_WHOM.value,
-                                              choice)
-
-        return []
-
-
-class StoreHrsWhatHappened(Action):
-    def name(self):
-        return "store_hrs_what_happened"
-
-    async def run(self, dispatcher, tracker, domain):
-        user_id = int(tracker.current_state()['sender_id'])  # retrieve userID
-        # get the user choice
-        choice = tracker.get_slot('hrs_what_happened_slot')
-
-        store_dialog_open_answer_to_db(user_id,
-                                       DialogQuestionsEnum.RELAPSE_CRAVING_HAPPENED_SPECIAL.value,
-                                       choice)
-
-        return []
-
-
-class StorePaSpecifyPa(Action):
-    def name(self):
-        return "store_pa_specify_pa"
-
-    async def run(self, dispatcher, tracker, domain):
-        user_id = int(tracker.current_state()['sender_id'])  # retrieve userID
-        # get the user choice
-        choice = int(tracker.get_slot('pa_specify_pa_slot'))
-
-        store_dialog_closed_answer_to_db(user_id,
-                                         DialogQuestionsEnum.RELAPSE_PA_SPECIFY_PA.value,
-                                         choice)
-        return []
-
-
-class StorePaType(Action):
-    def name(self):
-        return "store_pa_type"
-
-    async def run(self, dispatcher, tracker, domain):
-        user_id = int(tracker.current_state()['sender_id'])  # retrieve userID
-        # get the user choice
-        choice = tracker.get_slot('pa_type')
-
-        store_dialog_open_answer_to_db(user_id,
-                                       DialogQuestionsEnum.RELAPSE_PA_TYPE.value,
-                                       choice)
-        return []
-
-
-class StorePaTogether(Action):
-    def name(self):
-        return "store_pa_together"
-
-    async def run(self, dispatcher, tracker, domain):
-        user_id = int(tracker.current_state()['sender_id'])  # retrieve userID
-        # get the user choice
-        choice = int(tracker.get_slot('pa_together'))
-
-        store_dialog_closed_answer_to_db(user_id,
-                                         DialogQuestionsEnum.RELAPSE_PA_TOGETHER.value,
-                                         choice)
-        return []
-
-
-class StorePaWhyFail(Action):
-    def name(self):
-        return "store_pa_why_fail"
-
-    async def run(self, dispatcher, tracker, domain):
-        user_id = int(tracker.current_state()['sender_id'])  # retrieve userID
-        # get the user choice
-        choice = tracker.get_slot('pa_why_fail')  # this is a list already validated
-
-        store_dialog_closed_answer_list_to_db(user_id,
-                                              DialogQuestionsEnum.RELAPSE_PA_WHY_FAIL.value,
-                                              choice)
-        return []
-
-
-class StorePaDoingToday(Action):
-    def name(self):
-        return "store_pa_doing_today"
-
-    async def run(self, dispatcher, tracker, domain):
-        user_id = int(tracker.current_state()['sender_id'])  # retrieve userID
-        # get the user choice
-        choice = tracker.get_slot('pa_doing_today_slot')  # this is a list already validated
-
-        store_dialog_closed_answer_list_to_db(user_id,
-                                              DialogQuestionsEnum.RELAPSE_PA_DOING_TODAY.value,
-                                              choice)
-        return []
-
-
-class StorePaHappenedSpecial(Action):
-    def name(self):
-        return "store_pa_happened_special"
-
-    async def run(self, dispatcher, tracker, domain):
-        user_id = int(tracker.current_state()['sender_id'])  # retrieve userID
-        # get the user choice
-        choice = tracker.get_slot('pa_happened_special_slot')
-
-        store_dialog_open_answer_to_db(user_id,
-                                       DialogQuestionsEnum.RELAPSE_PA_HAPPENED_SPECIAL.value,
-                                       choice)
-        return []
-
-
-class StoreReflectBarchart(Action):
-    def name(self):
-        return "store_reflect_barchart"
-
-    async def run(self, dispatcher, tracker, domain):
-        user_id = int(tracker.current_state()['sender_id'])  # retrieve userID
-        # get the user choice
-        choice = tracker.get_slot('reflect_bar_chart')
-        # check in which branch we are
-        smoke_or_pa = int(tracker.get_slot('smoke_or_pa'))
-
-        if smoke_or_pa == 1:
-            crave_lapse_relapse = int(tracker.get_slot('crave_lapse_relapse'))
-            if crave_lapse_relapse == 1:
-                question_id = DialogQuestionsEnum.RELAPSE_CRAVING_REFLECT_BARCHART.value
-            elif crave_lapse_relapse == 2:
-                question_id = DialogQuestionsEnum.RELAPSE_LAPSE_REFLECT_BARCHART.value
-            elif crave_lapse_relapse == 3:
-                question_id = DialogQuestionsEnum.RELAPSE_RELAPSE_REFLECT_BARCHART.value
-        elif smoke_or_pa == 2:
-            question_id = DialogQuestionsEnum.RELAPSE_PA_REFLECT_BARCHART.value
-
-        store_dialog_open_answer_to_db(user_id,
-                                       question_id,
-                                       choice)
-        return []
-
-
-class StoreTypeSmoke(Action):
-    def name(self):
-        return "store_type_smoke"
-
-    async def run(self, dispatcher, tracker, domain):
-        user_id = int(tracker.current_state()['sender_id'])  # retrieve userID
-        # get the user choice
-        choice = int(tracker.get_slot('type_smoke'))
-        crave_lapse_relapse = int(tracker.get_slot('crave_lapse_relapse'))
-
-        if crave_lapse_relapse == 2:  # lapse
-            question_id = DialogQuestionsEnum.RELAPSE_LAPSE_TYPE_SMOKE.value
-        elif crave_lapse_relapse == 3:  # relapse
-            question_id = DialogQuestionsEnum.RELAPSE_RELAPSE_TYPE_SMOKE.value
-
-        store_dialog_closed_answer_to_db(user_id,
-                                         question_id,
-                                         choice)
-        return []
-
-
-class StoreNumberSmoke(Action):
-    def name(self):
-        return "store_number_smoke"
-
-    async def run(self, dispatcher, tracker, domain):
-        user_id = int(tracker.current_state()['sender_id'])  # retrieve userID
-        # get the user choice
-        choice = tracker.get_slot('number_smoke')
-        crave_lapse_relapse = int(tracker.get_slot('crave_lapse_relapse'))
-
-        if crave_lapse_relapse == 2:  # lapse
-            question_id = DialogQuestionsEnum.RELAPSE_LAPSE_NUMBER_CIGARETTES.value
-        elif crave_lapse_relapse == 3:  # relapse
-            question_id = DialogQuestionsEnum.RELAPSE_RELAPSE_NUMBER_CIGARETTES.value
-
-        store_dialog_open_answer_to_db(user_id,
-                                       question_id,
-                                       choice)
-        return []
-
-
-class StoreWhatDoingSmoke(Action):
-    def name(self):
-        return "store_what_doing_smoke"
-
-    async def run(self, dispatcher, tracker, domain):
-        user_id = int(tracker.current_state()['sender_id'])  # retrieve userID
-        # get the user choice
-        choice = tracker.get_slot('what_doing_smoke')
-        crave_lapse_relapse = int(tracker.get_slot('crave_lapse_relapse'))
-
-        if crave_lapse_relapse == 2:  # lapse
-            question_id = DialogQuestionsEnum.RELAPSE_LAPSE_WHAT_DOING.value
-        elif crave_lapse_relapse == 3:  # relapse
-            question_id = DialogQuestionsEnum.RELAPSE_RELAPSE_WHAT_DOING.value
-        store_dialog_closed_answer_list_to_db(user_id,
-                                              question_id,
-                                              choice)
-
-        return []
-
-
-class StoreWithWhomSmoke(Action):
-    def name(self):
-        return "store_with_whom_smoke"
-
-    async def run(self, dispatcher, tracker, domain):
-        user_id = int(tracker.current_state()['sender_id'])  # retrieve userID
-        # get the user choice
-        choice = tracker.get_slot('with_whom_smoke')
-        crave_lapse_relapse = int(tracker.get_slot('crave_lapse_relapse'))
-
-        if crave_lapse_relapse == 2:  # lapse
-            question_id = DialogQuestionsEnum.RELAPSE_LAPSE_WITH_WHOM.value
-        elif crave_lapse_relapse == 3:  # relapse
-            question_id = DialogQuestionsEnum.RELAPSE_RELAPSE_WITH_WHOM.value
-
-        store_dialog_closed_answer_list_to_db(user_id,
-                                              question_id,
-                                              choice)
-
-        return []
-
-
-class ValidateSmokeOrPaForm(FormValidationAction):
-    def name(self) -> Text:
-        return 'validate_smoke_or_pa_form'
-
-    def validate_smoke_or_pa(
-            self, value: Text, dispatcher: CollectingDispatcher,
-            tracker: Tracker, domain: Dict[Text, Any]) -> Dict[Text, Any]:
-        # pylint: disable=unused-argument
-        """Validate smoke or pa input."""
-
-        last_utterance = get_latest_bot_utterance(tracker.events)
-        if last_utterance != 'utter_ask_smoke_or_pa_form_smoke_or_pa':
-            return {"smoke_or_pa": None}
-
-        if not validator.validate_number_in_range_response(1, 2, value):
-            dispatcher.utter_message(response="utter_did_not_understand")
-            dispatcher.utter_message(response="utter_please_answer_1_2")
-            return {"smoke_or_pa": None}
-
-        return {"smoke_or_pa": value}
-
-
-class ValidateCraveLapseRelapseForm(FormValidationAction):
-    def name(self) -> Text:
-        return 'validate_crave_lapse_relapse_form'
-
-    def validate_crave_lapse_relapse(
-            self, value: Text, dispatcher: CollectingDispatcher,
-            tracker: Tracker, domain: Dict[Text, Any]) -> Dict[Text, Any]:
-        # pylint: disable=unused-argument
-        """Validate crave, lapse or relapse input."""
-
-        last_utterance = get_latest_bot_utterance(tracker.events)
-        if last_utterance != 'utter_ask_crave_lapse_relapse':
-            return {"crave_lapse_relapse": None}
-
-        if not validator.validate_number_in_range_response(1, 4, value):
-            dispatcher.utter_message(response="utter_did_not_understand")
-            dispatcher.utter_message(response="utter_please_answer_1_2_3_4")
-            return {"crave_lapse_relapse": None}
-
-        return {"crave_lapse_relapse": value}
-
-
-class ValidateEhboMeSelfForm(FormValidationAction):
-    def name(self) -> Text:
-        return 'validate_ehbo_me_self_form'
-
-    def validate_ehbo_me_self(
-            self, value: Text, dispatcher: CollectingDispatcher,
-            tracker: Tracker, domain: Dict[Text, Any]) -> Dict[Text, Any]:
-        # pylint: disable=unused-argument
-        """Validate ehbo, me or self input"""
-
-        last_utterance = get_latest_bot_utterance(tracker.events)
-        if last_utterance != 'utter_ask_ehbo_me_self':
-            return {"ehbo_me_self": None}
-
-        if not validator.validate_number_in_range_response(1, 3, value):
-            dispatcher.utter_message(response="utter_did_not_understand")
-            dispatcher.utter_message(response="utter_please_answer_1_2_3")
-            return {"ehbo_me_self": None}
-
-        return {"ehbo_me_self": value}
-
-
-class ValidateTypeAndNumberSmokeForm(FormValidationAction):
-    def name(self) -> Text:
-        return 'validate_type_and_number_smoke_form'
-
-    def validate_type_smoke(
-            self, value: Text, dispatcher: CollectingDispatcher,
-            tracker: Tracker, domain: Dict[Text, Any]) -> Dict[Text, Any]:
-        # pylint: disable=unused-argument
-        """Validate type of smoke input"""
-
-        last_utterance = get_latest_bot_utterance(tracker.events)
-        if last_utterance != 'utter_ask_type_smoke':
-            return {"type_smoke": None}
-
-        if not validator.validate_number_in_range_response(1, 4, value):
-            dispatcher.utter_message(response="utter_did_not_understand")
-            dispatcher.utter_message(response="utter_please_answer_1_2_3_4")
-            return {"type_smoke": None}
-
-        return {"type_smoke": value}
-
-    def validate_type_smoke_confirm(
-            self, value: Text, dispatcher: CollectingDispatcher,
-            tracker: Tracker, domain: Dict[Text, Any]) -> Dict[Text, Any]:
-        # pylint: disable=unused-argument
-        """Validate type of smoke input confirmation"""
-
-        last_utterance = get_latest_bot_utterance(tracker.events)
-        if last_utterance != 'utter_ask_type_smoke_confirm':
-            return {"type_smoke_confirm": None}
-
-        if not validator.validate_yes_no_answer(value):
-            dispatcher.utter_message(response="utter_did_not_understand")
-            dispatcher.utter_message(response="utter_please_answer_yes_no")
-            return {"type_smoke_confirm": None}
-
-        if value.lower() in ['Nee', 'nee', "nee."]:
-            return {"type_smoke": None, "type_smoke_confirm": None}
-        return {"type_smoke_confirm": value}
-
-    def validate_number_smoke(
-            self, value: Text, dispatcher: CollectingDispatcher,
-            tracker: Tracker, domain: Dict[Text, Any]) -> Dict[Text, Any]:
-        # pylint: disable=unused-argument
-        """Validate number of smokes"""
-
-        last_utterance = get_latest_bot_utterance(tracker.events)
-        if last_utterance != 'utter_ask_number_smoke':
-            return {"number_smoke": None}
-
-        if not validator.validate_int_type(value):
-            dispatcher.utter_message(response="utter_did_not_understand")
-            dispatcher.utter_message(response="utter_please_answer_number")
-            return {"number_smoke": None}
-
-        return {"number_smoke": value}
-
-    def validate_number_smoke_confirm(
-            self, value: Text, dispatcher: CollectingDispatcher,
-            tracker: Tracker, domain: Dict[Text, Any]) -> Dict[Text, Any]:
-        # pylint: disable=unused-argument
-        """Validate number of smoke input confirmation"""
-
-        last_utterance = get_latest_bot_utterance(tracker.events)
-        if last_utterance != 'utter_ask_number_smoke_confirm':
-            return {"number_smoke_confirm": None}
-
-        if not validator.validate_yes_no_answer(value):
-            dispatcher.utter_message(response="utter_did_not_understand")
-            dispatcher.utter_message(response="utter_please_answer_yes_no")
-            return {"number_smoke_confirm": None}
-
-        if value.lower() in ['Nee', 'nee', "nee."]:
-            return {"number_smoke": None, "number_smoke_confirm": None}
-        return {"number_smoke_confirm": value}
-
-
-class ValidateWhatDoingHowFeelSmokeForm(FormValidationAction):
-    def name(self) -> Text:
-        return 'validate_what_doing_how_feel_smoke_form'
-
-    def validate_what_doing_smoke(
-            self, value: Text, dispatcher: CollectingDispatcher,
-            tracker: Tracker, domain: Dict[Text, Any]) -> Dict[Text, Any]:
-        # pylint: disable=unused-argument
-        """Validate what doing while smoking"""
-        max_val = 7
-
-        last_utterance = get_latest_bot_utterance(tracker.events)
-        if last_utterance != 'utter_ask_what_doing_smoke':
-            return {"what_doing_smoke": None}
-
-        is_valid = validator.validate_list(value, 1, max_val)
-
-        if is_valid is False:
-            dispatcher.utter_message(response="utter_did_not_understand")
-            dispatcher.utter_message(response="utter_please_answer_numbers")
-            return {"what_doing_smoke": None}
-
-        return {"what_doing_smoke": value}
-
-    def validate_how_feel_smoke(
-            self, value: Text, dispatcher: CollectingDispatcher,
-            tracker: Tracker, domain: Dict[Text, Any]) -> Dict[Text, Any]:
-        # pylint: disable=unused-argument
-        """Validate type of smoke input confirmation"""
-
-        last_utterance = get_latest_bot_utterance(tracker.events)
-        if last_utterance != 'utter_ask_how_feel_smoke':
-            return {"how_feel_smoke": None}
-
-        valid = validator.validate_list(value, 0, 5)
-
-        if not valid:
-            dispatcher.utter_message(response="utter_did_not_understand")
-            dispatcher.utter_message(response="utter_please_answer_numbers")
-            return {"how_feel_smoke": None}
-
-        return {"how_feel_smoke": value}
-
-
-class ValidateWithWhomEventSmokeForm(FormValidationAction):
-    def name(self) -> Text:
-        return 'validate_with_whom_event_smoke_form'
-
-    def validate_with_whom_smoke(
-            self, value: Text, dispatcher: CollectingDispatcher,
-            tracker: Tracker, domain: Dict[Text, Any]) -> Dict[Text, Any]:
-        # pylint: disable=unused-argument
-        """Validate with whom smoke """
-        max_val = 6
-
-        last_utterance = get_latest_bot_utterance(tracker.events)
-        if last_utterance != 'utter_ask_with_whom_smoke':
-            return {"with_whom_smoke": None}
-
-        valid = validator.validate_list(value, 0, max_val)
-
-        if not valid:
-            dispatcher.utter_message(response="utter_did_not_understand")
-            dispatcher.utter_message(response="utter_please_answer_numbers")
-            return {"with_whom_smoke": None}
-
-        return {"with_whom_smoke": value}
-
-    def validate_event_smoke(
-            self, value: Text, dispatcher: CollectingDispatcher,
-            tracker: Tracker, domain: Dict[Text, Any]) -> Dict[Text, Any]:
-        # pylint: disable=unused-argument
-        """Validate event smoke"""
-
-        last_utterance = get_latest_bot_utterance(tracker.events)
-        if last_utterance != 'utter_ask_event_smoke':
-            return {"event_smoke": None}
-
-        return {"event_smoke": value}
-
-
-class ValidateReflectBarChartForm(FormValidationAction):
-    def name(self) -> Text:
-        return 'validate_reflect_bar_chart_form'
-
-    def validate_reflect_bar_chart(
-            self, value: Text, dispatcher: CollectingDispatcher,
-            tracker: Tracker, domain: Dict[Text, Any]) -> Dict[Text, Any]:
-        # pylint: disable=unused-argument
-        """Validate reflect bar chart"""
-
-        last_utterance = get_latest_bot_utterance(tracker.events)
-        if last_utterance != 'utter_ask_reflect_bar_chart':
-            return {"reflect_bar_chart": None}
-
-        long_enough_response = validator.validate_long_enough_response_words(value, 5)
-        if not long_enough_response:
-            dispatcher.utter_message(response="utter_please_answer_more_words")
-            return {"reflect_bar_chart": None}
-
-        return {"reflect_bar_chart": value}
-
-
-class ValidatePaTypeTogetherWhyFailForm(FormValidationAction):
-    def name(self) -> Text:
-        return 'validate_pa_type_together_why_fail_form'
-
-    def validate_pa_type(
-            self, value: Text, dispatcher: CollectingDispatcher,
-            tracker: Tracker, domain: Dict[Text, Any]) -> Dict[Text, Any]:
-        # pylint: disable=unused-argument
-        """Validate pa_type"""
-
-        last_utterance = get_latest_bot_utterance(tracker.events)
-        if last_utterance != 'utter_ask_pa_type':
-            return {"pa_type": None}
-
-        return {"pa_type": value}
-
-    def validate_pa_together(
-            self, value: Text, dispatcher: CollectingDispatcher,
-            tracker: Tracker, domain: Dict[Text, Any]) -> Dict[Text, Any]:
-        # pylint: disable=unused-argument
-        """Validate pa_ together"""
-
-        last_utterance = get_latest_bot_utterance(tracker.events)
-        if last_utterance != 'utter_ask_pa_together':
-            return {"pa_together": None}
-
-        if not validator.validate_number_in_range_response(1, 2, value):
-            dispatcher.utter_message(response="utter_did_not_understand")
-            dispatcher.utter_message(response="utter_please_answer_1_2")
-            return {"pa_together": None}
-
-        return {"pa_together": value}
-
-    def validate_pa_why_fail(
-            self, value: Text, dispatcher: CollectingDispatcher,
-            tracker: Tracker, domain: Dict[Text, Any]) -> Dict[Text, Any]:
-        # pylint: disable=unused-argument
-        """Validate pa why fail"""
-        max_val = 7
-
-        last_utterance = get_latest_bot_utterance(tracker.events)
-        if last_utterance != 'utter_ask_pa_why_fail':
-            return {"pa_why_fail": None}
-
-        if not validator.validate_list(value, 0, max_val):
-            dispatcher.utter_message(response="utter_did_not_understand")
-            dispatcher.utter_message(response="utter_please_answer_numbers")
-            return {"pa_why_fail": None}
-
-        return {"pa_why_fail": value}
-
-
-class ValidateHrsNewActivityForm(FormValidationAction):
-    def name(self) -> Text:
-        return 'validate_hrs_new_activity_form'
-
-    def validate_hrs_new_activity_slot(
-            self, value: Text, dispatcher: CollectingDispatcher,
-            tracker: Tracker, domain: Dict[Text, Any]) -> Dict[Text, Any]:
-        # pylint: disable=unused-argument
-        """Validate hrs_new_activity_slot"""
-        last_utterance = get_latest_bot_utterance(tracker.events)
-
-        if last_utterance != 'utter_ask_hrs_new_activity_slot':
-            return {"hrs_new_activity_slot": None}
-
-        is_valid = validator.validate_number_in_range_response(1, 2, value)
-        if not is_valid:
-            dispatcher.utter_message(response="utter_please_answer_1_2")
-            return {"hrs_new_activity_slot": None}
-
-        return {"hrs_new_activity_slot": value}
-
-
-class ValidateHrsSituationForm(FormValidationAction):
-    def name(self) -> Text:
-        return 'validate_hrs_situation_form'
-
-    def validate_hrs_situation_slot(
-            self, value: Text, dispatcher: CollectingDispatcher,
-            tracker: Tracker, domain: Dict[Text, Any]) -> Dict[Text, Any]:
-        # pylint: disable=unused-argument
-        """Validate hrs_situation_slot"""
-
-        last_utterance = get_latest_bot_utterance(tracker.events)
-        if last_utterance != 'utter_ask_hrs_situation_slot':
-            return {"hrs_situation_slot": None}
-
-        is_valid = validator.validate_list(value, 1, 7)
-        if not is_valid:
-            dispatcher.utter_message(response="utter_please_answer_1_to_7")
-            return {"hrs_situation_slot": None}
-
-        return {"hrs_situation_slot": value}
-
-
-class ValidateHrsFeelingForm(FormValidationAction):
-    def name(self) -> Text:
-        return 'validate_hrs_feeling_form'
-
-    def validate_hrs_feeling_slot(
-            self, value: Text, dispatcher: CollectingDispatcher,
-            tracker: Tracker, domain: Dict[Text, Any]) -> Dict[Text, Any]:
-        # pylint: disable=unused-argument
-        """Validate hrs_feeling_slot"""
-
-        last_utterance = get_latest_bot_utterance(tracker.events)
-        if last_utterance != 'utter_ask_hrs_feeling_slot':
-            return {"hrs_feeling_slot": None}
-
-        is_valid = validator.validate_list(value, 1, 8)
-        if not is_valid:
-            dispatcher.utter_message(response="utter_please_answer_1_to_8")
-            return {"hrs_feeling_slot": None}
-
-        return {"hrs_feeling_slot": value}
-
-
-class ValidateHrsWhoWithForm(FormValidationAction):
-    def name(self) -> Text:
-        return 'validate_hrs_who_with_form'
-
-    def validate_hrs_who_with_slot(
-            self, value: Text, dispatcher: CollectingDispatcher,
-            tracker: Tracker, domain: Dict[Text, Any]) -> Dict[Text, Any]:
-        # pylint: disable=unused-argument
-        """Validate hrs_who_with_slot"""
-
-        last_utterance = get_latest_bot_utterance(tracker.events)
-        if last_utterance != 'utter_ask_hrs_who_with_slot':
-            return {"hrs_who_with_slot": None}
-
-        is_valid = validator.validate_list(value, 1, 6)
-        if not is_valid:
-            dispatcher.utter_message(response="utter_please_answer_1_to_6")
-            return {"hrs_who_with_slot": None}
-
-        return {"hrs_who_with_slot": value}
-
-
-class ValidateHrsWhatHappenedForm(FormValidationAction):
-    def name(self) -> Text:
-        return 'validate_hrs_what_happened_form'
-
-    def validate_hrs_what_happened_slot(
-            self, value: Text, dispatcher: CollectingDispatcher,
-            tracker: Tracker, domain: Dict[Text, Any]) -> Dict[Text, Any]:
-        # pylint: disable=unused-argument
-        """Validate hrs_what_happened_slot"""
-
-        last_utterance = get_latest_bot_utterance(tracker.events)
-        if last_utterance != 'utter_ask_hrs_what_happened_slot':
-            return {"hrs_what_happened_slot": None}
-
-        return {"hrs_what_happened_slot": value}
-
-
-class ValidateHrsEnoughMotivationForm(FormValidationAction):
-    def name(self) -> Text:
-        return 'validate_hrs_enough_motivation_form'
-
-    def validate_hrs_enough_motivation_slot(
-            self, value: Text, dispatcher: CollectingDispatcher,
-            tracker: Tracker, domain: Dict[Text, Any]) -> Dict[Text, Any]:
-        # pylint: disable=unused-argument
-        """Validate hrs_enough_motivation_slot"""
-
-        last_utterance = get_latest_bot_utterance(tracker.events)
-        if last_utterance != 'utter_ask_hrs_enough_motivation_slot':
-            return {"hrs_enough_motivation_slot": None}
-
-        if not validator.validate_number_in_range_response(1, 2, value):
-            dispatcher.utter_message(response="utter_please_answer_1_2")
-            return {"hrs_enough_motivation_slot": None}
-
-        return {"hrs_enough_motivation_slot": value}
-
-
-class ValidateHrsActivityForm(FormValidationAction):
-    def name(self) -> Text:
-        return 'validate_hrs_activity_form'
-
-    def validate_hrs_activity_slot(
-            self, value: Text, dispatcher: CollectingDispatcher,
-            tracker: Tracker, domain: Dict[Text, Any]) -> Dict[Text, Any]:
-        # pylint: disable=unused-argument
-        """Validate validate_hrs_activity_slot"""
-
-        last_utterance = get_latest_bot_utterance(tracker.events)
-        if last_utterance != 'utter_ask_hrs_activity_slot':
-            return {"hrs_activity_slot": None}
-
-        if not validator.validate_number_in_range_response(1, 2, value):
-            dispatcher.utter_message(response="utter_please_answer_1_2")
-            return {"hrs_activity_slot": None}
-        return {"hrs_activity_slot": value}
-
-
-class ValidateHrsChooseCopingActivityForm(FormValidationAction):
-    def name(self) -> Text:
-        return 'validate_hrs_choose_coping_activity_form'
-
-    def validate_hrs_choose_coping_activity_slot(
-            self, value: Text, dispatcher: CollectingDispatcher,
-            tracker: Tracker, domain: Dict[Text, Any]) -> Dict[Text, Any]:
-        # pylint: disable=unused-argument
-        """Validate hrs_choose_coping_activity_slot"""
-
-        last_utterance = get_latest_bot_utterance(tracker.events)
-        if last_utterance != 'utter_ask_hrs_choose_coping_activity_slot':
-            return {"hrs_choose_coping_activity_slot": None}
-
-        if not validator.validate_number_in_range_response(1, 4, value):
-            dispatcher.utter_message(response="utter_please_answer_1_2_3_4")
-            return {"hrs_choose_coping_activity_slot": None}
-
-        if value == '4':
-            rnd_activities = get_random_activities(-1, 3)
-            rnd_activities_ids = [activity.intervention_activity_id for activity in rnd_activities]
-
-            return {"hrs_choose_coping_activity_slot": None,
-                    "coping_activities_ids": rnd_activities_ids,
-                    "coping_activity1_name": rnd_activities[0].intervention_activity_title,
-                    "coping_activity2_name": rnd_activities[1].intervention_activity_title,
-                    "coping_activity3_name": rnd_activities[2].intervention_activity_title}
-
-        return {"hrs_choose_coping_activity_slot": value}
-
-
-class ValidateEhboMeSelfLapseForm(FormValidationAction):
-    def name(self) -> Text:
-        return 'validate_ehbo_me_self_lapse_form'
-
-    def validate_ehbo_me_self_lapse(
-            self, value: Text, dispatcher: CollectingDispatcher,
-            tracker: Tracker, domain: Dict[Text, Any]) -> Dict[Text, Any]:
-        # pylint: disable=unused-argument
-        """Validate ehbo, me or self input"""
-
-        last_utterance = get_latest_bot_utterance(tracker.events)
-        if last_utterance != 'utter_ask_ehbo_me_self_lapse':
-            return {"ehbo_me_self_lapse": None}
-
-        if not validator.validate_number_in_range_response(1, 4, value):
-            dispatcher.utter_message(response="utter_did_not_understand")
-            dispatcher.utter_message(response="utter_please_answer_1_2_3_4")
-            return {"ehbo_me_self_lapse": None}
-
-        return {"ehbo_me_self_lapse": value}
-
-
-class ValidateRelapseStopNowLaterForm(FormValidationAction):
-    def name(self) -> Text:
-        return 'validate_relapse_stop_now_later_form'
-
-    def validate_now_or_later_slot(
-            self, value: Text, dispatcher: CollectingDispatcher,
-            tracker: Tracker, domain: Dict[Text, Any]) -> Dict[Text, Any]:
-        # pylint: disable=unused-argument
-        """Validate now_or_later_slot"""
-        last_utterance = get_latest_bot_utterance(tracker.events)
-        if last_utterance != 'utter_ask_now_or_later_slot':
-            return {"now_or_later_slot": None}
-
-        if not validator.validate_number_in_range_response(1, 2, value):
-            dispatcher.utter_message(response="utter_did_not_understand")
-            dispatcher.utter_message(response="utter_please_answer_1_2")
-            return {"now_or_later_slot": None}
-
-        return {"now_or_later_slot": value}
-
-
-class ValidateRelapseMedicationInfoForm(FormValidationAction):
-    def name(self) -> Text:
-        return 'validate_relapse_medication_info_form'
-
-    def validate_medication_info_slot(
-            self, value: Text, dispatcher: CollectingDispatcher,
-            tracker: Tracker, domain: Dict[Text, Any]) -> Dict[Text, Any]:
-        # pylint: disable=unused-argument
-        """Validate medication_info_slot"""
-
-        last_utterance = get_latest_bot_utterance(tracker.events)
-
-        if last_utterance != 'utter_ask_medication_info_slot':
-            return {"medication_info_slot": None}
-
-        if not validator.validate_number_in_range_response(1, 2, value):
-            dispatcher.utter_message(response="utter_did_not_understand")
-            dispatcher.utter_message(response="utter_please_answer_1_2")
-            return {"medication_info_slot": None}
-
-        return {"medication_info_slot": value}
-
-
-class ValidateLapseEhboForm(FormValidationAction):
-    def name(self) -> Text:
-        return 'validate_lapse_ehbo_form'
-
-    def validate_lapse_ehbo_slot(
-            self, value: Text, dispatcher: CollectingDispatcher,
-            tracker: Tracker, domain: Dict[Text, Any]) -> Dict[Text, Any]:
-        # pylint: disable=unused-argument
-        """Validate lapse_ehbo_slot"""
-
-        last_utterance = get_latest_bot_utterance(tracker.events)
-
-        if last_utterance != 'utter_ask_lapse_ehbo_form_lapse_ehbo_slot':
-            return {"lapse_ehbo_slot": None}
-
-        if not validator.validate_number_in_range_response(1, 2, value):
-            dispatcher.utter_message(response="utter_did_not_understand")
-            dispatcher.utter_message(response="utter_please_answer_1_2_3_4")
-            return {"lapse_ehbo_slot": None}
-
-        return {"lapse_ehbo_slot": value}
-
-
-class ValidatePaSpecifyPaForm(FormValidationAction):
-    def name(self) -> Text:
-        return 'validate_pa_specify_pa_form'
-
-    def validate_pa_specify_pa_slot(
-            self, value: Text, dispatcher: CollectingDispatcher,
-            tracker: Tracker, domain: Dict[Text, Any]) -> Dict[Text, Any]:
-        # pylint: disable=unused-argument
-        """Validate pa_specify_pa_slot"""
-
-        last_utterance = get_latest_bot_utterance(tracker.events)
-
-        if last_utterance != 'utter_ask_pa_specify_pa_slot':
-            return {"pa_specify_pa_slot": None}
-
-        if not validator.validate_number_in_range_response(1, 2, value):
-            dispatcher.utter_message(response="utter_did_not_understand")
-            dispatcher.utter_message(response="utter_please_answer_1_2_3_4")
-            return {"pa_specify_pa_slot": None}
-
-        return {"pa_specify_pa_slot": value}
-
-
-class ValidatePaContextEventsForm(FormValidationAction):
-    def name(self) -> Text:
-        return 'validate_pa_doing_today_happened_special_form'
-
-    def validate_pa_doing_today_slot(
-            self, value: Text, dispatcher: CollectingDispatcher,
-            tracker: Tracker, domain: Dict[Text, Any]) -> Dict[Text, Any]:
-        # pylint: disable=unused-argument
-        """Validate pa_doing_today_slot"""
-        max_value = 5
-
-        last_utterance = get_latest_bot_utterance(tracker.events)
-
-        if last_utterance != 'utter_ask_pa_doing_today_slot':
-            return {"pa_doing_today_slot": None}
-
-        if not validator.validate_list(value, 1, max_value):
-            dispatcher.utter_message(response="utter_did_not_understand")
-            dispatcher.utter_message(response="utter_please_answer_1_to_5")
-            return {"pa_doing_today_slot": None}
-
-        return {"pa_doing_today_slot": value}
-
-    def validate_pa_happened_special_slot(
-            self, value: Text, dispatcher: CollectingDispatcher,
-            tracker: Tracker, domain: Dict[Text, Any]) -> Dict[Text, Any]:
-        # pylint: disable=unused-argument
-        """Validate pa_happened_special_slot"""
-
-        last_utterance = get_latest_bot_utterance(tracker.events)
-
-        if last_utterance != 'utter_ask_pa_happened_special_slot':
-            return {"pa_happened_special_slot": None}
-
-        return {"pa_happened_special_slot": value}
-
-
-class ValidatePaEnoughMotivationForm(FormValidationAction):
-    def name(self) -> Text:
-        return 'validate_pa_enough_motivation_form'
-
-    def validate_pa_enough_motivation_slot(
-            self, value: Text, dispatcher: CollectingDispatcher,
-            tracker: Tracker, domain: Dict[Text, Any]) -> Dict[Text, Any]:
-        # pylint: disable=unused-argument
-        """Validate pa_enough_motivation_slot"""
-
-        last_utterance = get_latest_bot_utterance(tracker.events)
-        if last_utterance != 'utter_ask_pa_enough_motivation_slot':
-            return {"pa_enough_motivation_slot": None}
-
-        if not validator.validate_number_in_range_response(1, 2, value):
-            dispatcher.utter_message(response="utter_please_answer_1_2")
-            return {"pa_enough_motivation_slot": None}
-
-        return {"pa_enough_motivation_slot": value}
+"""
+Contains custom actions related to the relapse dialogs
+"""
+
+import logging
+
+from . import validator
+from .definitions import DATABASE_URL, REDIS_URL
+from .helper import (get_latest_bot_utterance, get_random_activities,
+                     store_dialog_closed_answer_to_db, store_dialog_open_answer_to_db,
+                     store_dialog_closed_answer_list_to_db, store_user_intervention_state, make_graph)
+from celery import Celery
+from rasa_sdk import Action, Tracker
+from rasa_sdk.events import SlotSet, FollowupAction
+from rasa_sdk.executor import CollectingDispatcher
+from rasa_sdk.forms import FormValidationAction
+from typing import Any, Dict, Text
+from virtual_coach_db.helper.definitions import (ExecutionInterventionComponents,
+                                                 DialogQuestionsEnum, Phases)
+from virtual_coach_db.helper.helper_functions import get_db_session
+from virtual_coach_db.dbschema.models import InterventionActivity
+from plotly.subplots import make_subplots
+
+celery = Celery(broker=REDIS_URL)
+
+
+class ActionCheckReasons(Action):
+    def name(self):
+        return "action_check_reasons"
+
+    async def run(self, dispatcher, tracker, domain):
+        reasons = tracker.get_slot('pa_why_fail')
+
+        if '6' in reasons:
+            dispatcher.utter_message(response="utter_pa_sick")
+            return [FollowupAction("action_end_dialog")]
+
+        return []
+
+
+class ActionResetOneFourSlot(Action):
+    def name(self):
+        return "action_reset_one_four_slot"
+
+    async def run(self, dispatcher, tracker, domain):
+        return [SlotSet('one_four_slot', None)]
+
+
+class ActionResetOneOrTwoSlot(Action):
+    def name(self):
+        return "action_reset_one_or_two_slot"
+
+    async def run(self, dispatcher, tracker, domain):
+        return [SlotSet('one_or_two_slot', None)]
+
+
+class ActionSetSlotRelapseDialog(Action):
+    def name(self):
+        return "action_set_slot_relapse_dialog_hrs"
+
+    async def run(self, dispatcher, tracker, domain):
+        user_id = int(tracker.current_state()['sender_id'])  # retrieve userID
+
+        # update the user_intervention_state table
+
+        store_user_intervention_state(user_id,
+                                      ExecutionInterventionComponents.RELAPSE_DIALOG_HRS,
+                                      Phases.LAPSE)
+
+        return [SlotSet('current_intervention_component',
+                        ExecutionInterventionComponents.RELAPSE_DIALOG_HRS)]
+
+
+class ActionSetSlotRelapseDialogLapse(Action):
+    def name(self):
+        return "action_set_slot_relapse_dialog_lapse"
+
+    async def run(self, dispatcher, tracker, domain):
+        user_id = int(tracker.current_state()['sender_id'])  # retrieve userID
+
+        # update the user_intervention_state table
+
+        store_user_intervention_state(user_id,
+                                      ExecutionInterventionComponents.RELAPSE_DIALOG_LAPSE,
+                                      Phases.LAPSE)
+        return [SlotSet('current_intervention_component',
+                        ExecutionInterventionComponents.RELAPSE_DIALOG_LAPSE)]
+
+
+class ActionSetSlotRelapseDialogPa(Action):
+    def name(self):
+        return "action_set_slot_relapse_dialog_pa"
+
+    async def run(self, dispatcher, tracker, domain):
+        user_id = int(tracker.current_state()['sender_id'])  # retrieve userID
+        logging.info('set PA slot')
+        # update the user_intervention_state table
+
+        store_user_intervention_state(user_id,
+                                      ExecutionInterventionComponents.RELAPSE_DIALOG_PA,
+                                      Phases.LAPSE)
+        return [SlotSet('current_intervention_component',
+                        ExecutionInterventionComponents.RELAPSE_DIALOG_PA)]
+
+
+class ActionSetSlotRelapseDialogRelapse(Action):
+    def name(self):
+        return "action_set_slot_relapse_dialog_relapse"
+
+    async def run(self, dispatcher, tracker, domain):
+        user_id = int(tracker.current_state()['sender_id'])  # retrieve userID
+
+        # update the user_intervention_state table
+
+        store_user_intervention_state(user_id,
+                                      ExecutionInterventionComponents.RELAPSE_DIALOG_RELAPSE,
+                                      Phases.LAPSE)
+        return [SlotSet('current_intervention_component',
+                        ExecutionInterventionComponents.RELAPSE_DIALOG_RELAPSE)]
+
+
+class PopulateCopingActivitiesList(Action):
+    def name(self):
+        return "populate_coping_activities_list"
+
+    async def run(self, dispatcher, tracker, domain):
+        # TODO: instead of querying the whole list of activities,
+        #  use only the selected ones for smoking
+        # list of activities to be provided by content team
+        rnd_activities = get_random_activities(-1, 3)
+        rnd_activities_ids = [activity.intervention_activity_id for activity in rnd_activities]
+
+        return [SlotSet('coping_activities_ids', rnd_activities_ids),
+                SlotSet('coping_activity1_name', rnd_activities[0].intervention_activity_title),
+                SlotSet('coping_activity2_name', rnd_activities[1].intervention_activity_title),
+                SlotSet('coping_activity3_name', rnd_activities[2].intervention_activity_title)]
+
+
+class PopulateCopingActivitiesListPa(Action):
+    def name(self):
+        return "populate_coping_activities_list_pa"
+
+    async def run(self, dispatcher, tracker, domain):
+        # TODO: instead of querying the whole list of activities, use only the selected ones for pa
+        # list of activities to be provided by content team
+        rnd_activities = get_random_activities(-1, 3)
+        rnd_activities_ids = [activity.intervention_activity_id for activity in rnd_activities]
+
+        return [SlotSet('coping_activities_ids', rnd_activities_ids),
+                SlotSet('coping_activity1_name', rnd_activities[0].intervention_activity_title),
+                SlotSet('coping_activity2_name', rnd_activities[1].intervention_activity_title),
+                SlotSet('coping_activity3_name', rnd_activities[2].intervention_activity_title)]
+
+
+# Trigger relapse phase through celery
+class TriggerRelapseDialog(Action):
+    def name(self):
+        return "action_trigger_relapse"
+
+    async def run(self, dispatcher, tracker, domain):
+        user_id = int(tracker.current_state()['sender_id'])  # retrieve userID
+
+        celery.send_task('celery_tasks.relapse_dialog',
+                         (user_id, ExecutionInterventionComponents.RELAPSE_DIALOG))
+
+        return []
+
+
+class ShowChosenCopingActivity(Action):
+    def name(self):
+        return "show_chosen_coping_activity"
+
+    async def run(self, dispatcher, tracker, domain):
+        chosen_option = int(tracker.get_slot('hrs_choose_coping_activity_slot'))
+        activities_slot = tracker.get_slot('coping_activities_ids')
+
+        activity_id = activities_slot[chosen_option - 1]
+
+        session = get_db_session(db_url=DATABASE_URL)
+
+        instructions = (
+            session.query(
+                InterventionActivity
+            )
+            .filter(
+                InterventionActivity.intervention_activity_id == activity_id
+            ).all()
+        )
+
+        # prompt the message
+        dispatcher.utter_message(text=instructions[0].intervention_activity_full_instructions)
+
+        return []
+
+
+class ShowBarchartDifficultSituations(Action):
+    def name(self):
+        return "show_barchart_difficult_situations"
+
+    async def run(self, dispatcher, tracker, domain):
+        user_id = int(tracker.current_state()['sender_id'])  # retrieve userID
+
+        data = []
+        logging.info("making chart")
+
+        chart = make_graph("title", data, ["a", "b", "c"], [1, 3, 2])
+
+        chart.write_image("chart.PNG")
+
+        # TODO: plot barchart, save and send
+
+        return []
+
+
+class ShowBarchartDifficultSituationsPa(Action):
+    def name(self):
+        return "show_barchart_difficult_situations_pa"
+
+    async def run(self, dispatcher, tracker, domain):
+        # TODO: plot barchart, save and send
+
+        return []
+
+
+class ShowFirstCopingActivity(Action):
+    def name(self):
+        return "show_first_coping_activity"
+
+    async def run(self, dispatcher, tracker, domain):
+        activity_id = tracker.get_slot('hrs_coping_activities_performed')
+        # TODO: choose activities in list of advised list for smoking
+        activities_list = get_random_activities(int(activity_id), 1)
+
+        dispatcher.utter_message(activities_list[0].intervention_activity_full_instructions)
+
+        return [SlotSet('hrs_coping_activities_performed', activity_id)]
+
+
+class ShowFirstCopingActivityPa(Action):
+    def name(self):
+        return "show_first_coping_activity_pa"
+
+    async def run(self, dispatcher, tracker, domain):
+        activity_id = tracker.get_slot('hrs_coping_activities_performed')
+        # TODO: choose activities in list of advised list for pa
+        activities_list = get_random_activities(int(activity_id), 1)
+
+        dispatcher.utter_message(activities_list[0].intervention_activity_full_instructions)
+
+        return [SlotSet('hrs_coping_activities_performed', activity_id)]
+
+
+class StoreEventSmoke(Action):
+    def name(self):
+        return "store_event_smoke"
+
+    async def run(self, dispatcher, tracker, domain):
+        user_id = int(tracker.current_state()['sender_id'])  # retrieve userID
+        # get the user choice
+        choice = tracker.get_slot('event_smoke')
+        crave_lapse_relapse = int(tracker.get_slot('crave_lapse_relapse'))
+
+        if crave_lapse_relapse == 2:  # lapse
+            question_id = DialogQuestionsEnum.RELAPSE_LAPSE_HAPPENED_SPECIAL.value
+        elif crave_lapse_relapse == 3:  # relapse
+            question_id = DialogQuestionsEnum.RELAPSE_RELAPSE_HAPPENED_SPECIAL.value
+
+        store_dialog_open_answer_to_db(user_id,
+                                       question_id,
+                                       choice)
+
+        return []
+
+
+class StoreHowFeelSmoke(Action):
+    def name(self):
+        return "store_how_feel_smoke"
+
+    async def run(self, dispatcher, tracker, domain):
+        user_id = int(tracker.current_state()['sender_id'])  # retrieve userID
+        # get the user choice
+        choice = tracker.get_slot('how_feel_smoke')
+        crave_lapse_relapse = int(tracker.get_slot('crave_lapse_relapse'))
+
+        if crave_lapse_relapse == 2:  # lapse
+            question_id = DialogQuestionsEnum.RELAPSE_LAPSE_HOW_FEEL.value
+        elif crave_lapse_relapse == 3:  # relapse
+            question_id = DialogQuestionsEnum.RELAPSE_RELAPSE_HOW_FEEL.value
+
+        store_dialog_closed_answer_list_to_db(user_id,
+                                              question_id,
+                                              choice)
+
+        return []
+
+
+class StoreHrsSituation(Action):
+    def name(self):
+        return "store_hrs_situation"
+
+    async def run(self, dispatcher, tracker, domain):
+        user_id = int(tracker.current_state()['sender_id'])  # retrieve userID
+        # get the user choice
+        choice = tracker.get_slot('hrs_situation_slot')
+        store_dialog_closed_answer_list_to_db(user_id,
+                                              DialogQuestionsEnum.RELAPSE_CRAVING_WHAT_DOING.value,
+                                              choice)
+
+        return []
+
+
+class StoreHrsFeeling(Action):
+    def name(self):
+        return "store_hrs_feeling"
+
+    async def run(self, dispatcher, tracker, domain):
+        user_id = int(tracker.current_state()['sender_id'])  # retrieve userID
+        # get the user choice
+        choice = tracker.get_slot('hrs_feeling_slot')
+
+        store_dialog_closed_answer_list_to_db(user_id,
+                                              DialogQuestionsEnum.RELAPSE_CRAVING_HOW_FEEL.value,
+                                              choice)
+
+        return []
+
+
+class StoreHrsWhoWith(Action):
+    def name(self):
+        return "store_hrs_who_with"
+
+    async def run(self, dispatcher, tracker, domain):
+        user_id = int(tracker.current_state()['sender_id'])  # retrieve userID
+        # get the user choice
+        choice = tracker.get_slot('hrs_who_with_slot')
+
+        store_dialog_closed_answer_list_to_db(user_id,
+                                              DialogQuestionsEnum.RELAPSE_CRAVING_WITH_WHOM.value,
+                                              choice)
+
+        return []
+
+
+class StoreHrsWhatHappened(Action):
+    def name(self):
+        return "store_hrs_what_happened"
+
+    async def run(self, dispatcher, tracker, domain):
+        user_id = int(tracker.current_state()['sender_id'])  # retrieve userID
+        # get the user choice
+        choice = tracker.get_slot('hrs_what_happened_slot')
+
+        store_dialog_open_answer_to_db(user_id,
+                                       DialogQuestionsEnum.RELAPSE_CRAVING_HAPPENED_SPECIAL.value,
+                                       choice)
+
+        return []
+
+
+class StorePaSpecifyPa(Action):
+    def name(self):
+        return "store_pa_specify_pa"
+
+    async def run(self, dispatcher, tracker, domain):
+        user_id = int(tracker.current_state()['sender_id'])  # retrieve userID
+        # get the user choice
+        choice = int(tracker.get_slot('pa_specify_pa_slot'))
+
+        store_dialog_closed_answer_to_db(user_id,
+                                         DialogQuestionsEnum.RELAPSE_PA_SPECIFY_PA.value,
+                                         choice)
+        return []
+
+
+class StorePaType(Action):
+    def name(self):
+        return "store_pa_type"
+
+    async def run(self, dispatcher, tracker, domain):
+        user_id = int(tracker.current_state()['sender_id'])  # retrieve userID
+        # get the user choice
+        choice = tracker.get_slot('pa_type')
+
+        store_dialog_open_answer_to_db(user_id,
+                                       DialogQuestionsEnum.RELAPSE_PA_TYPE.value,
+                                       choice)
+        return []
+
+
+class StorePaTogether(Action):
+    def name(self):
+        return "store_pa_together"
+
+    async def run(self, dispatcher, tracker, domain):
+        user_id = int(tracker.current_state()['sender_id'])  # retrieve userID
+        # get the user choice
+        choice = int(tracker.get_slot('pa_together'))
+
+        store_dialog_closed_answer_to_db(user_id,
+                                         DialogQuestionsEnum.RELAPSE_PA_TOGETHER.value,
+                                         choice)
+        return []
+
+
+class StorePaWhyFail(Action):
+    def name(self):
+        return "store_pa_why_fail"
+
+    async def run(self, dispatcher, tracker, domain):
+        user_id = int(tracker.current_state()['sender_id'])  # retrieve userID
+        # get the user choice
+        choice = tracker.get_slot('pa_why_fail')  # this is a list already validated
+
+        store_dialog_closed_answer_list_to_db(user_id,
+                                              DialogQuestionsEnum.RELAPSE_PA_WHY_FAIL.value,
+                                              choice)
+        return []
+
+
+class StorePaDoingToday(Action):
+    def name(self):
+        return "store_pa_doing_today"
+
+    async def run(self, dispatcher, tracker, domain):
+        user_id = int(tracker.current_state()['sender_id'])  # retrieve userID
+        # get the user choice
+        choice = tracker.get_slot('pa_doing_today_slot')  # this is a list already validated
+
+        store_dialog_closed_answer_list_to_db(user_id,
+                                              DialogQuestionsEnum.RELAPSE_PA_DOING_TODAY.value,
+                                              choice)
+        return []
+
+
+class StorePaHappenedSpecial(Action):
+    def name(self):
+        return "store_pa_happened_special"
+
+    async def run(self, dispatcher, tracker, domain):
+        user_id = int(tracker.current_state()['sender_id'])  # retrieve userID
+        # get the user choice
+        choice = tracker.get_slot('pa_happened_special_slot')
+
+        store_dialog_open_answer_to_db(user_id,
+                                       DialogQuestionsEnum.RELAPSE_PA_HAPPENED_SPECIAL.value,
+                                       choice)
+        return []
+
+
+class StoreReflectBarchart(Action):
+    def name(self):
+        return "store_reflect_barchart"
+
+    async def run(self, dispatcher, tracker, domain):
+        user_id = int(tracker.current_state()['sender_id'])  # retrieve userID
+        # get the user choice
+        choice = tracker.get_slot('reflect_bar_chart')
+        # check in which branch we are
+        smoke_or_pa = int(tracker.get_slot('smoke_or_pa'))
+
+        if smoke_or_pa == 1:
+            crave_lapse_relapse = int(tracker.get_slot('crave_lapse_relapse'))
+            if crave_lapse_relapse == 1:
+                question_id = DialogQuestionsEnum.RELAPSE_CRAVING_REFLECT_BARCHART.value
+            elif crave_lapse_relapse == 2:
+                question_id = DialogQuestionsEnum.RELAPSE_LAPSE_REFLECT_BARCHART.value
+            elif crave_lapse_relapse == 3:
+                question_id = DialogQuestionsEnum.RELAPSE_RELAPSE_REFLECT_BARCHART.value
+        elif smoke_or_pa == 2:
+            question_id = DialogQuestionsEnum.RELAPSE_PA_REFLECT_BARCHART.value
+
+        store_dialog_open_answer_to_db(user_id,
+                                       question_id,
+                                       choice)
+        return []
+
+
+class StoreTypeSmoke(Action):
+    def name(self):
+        return "store_type_smoke"
+
+    async def run(self, dispatcher, tracker, domain):
+        user_id = int(tracker.current_state()['sender_id'])  # retrieve userID
+        # get the user choice
+        choice = int(tracker.get_slot('type_smoke'))
+        crave_lapse_relapse = int(tracker.get_slot('crave_lapse_relapse'))
+
+        if crave_lapse_relapse == 2:  # lapse
+            question_id = DialogQuestionsEnum.RELAPSE_LAPSE_TYPE_SMOKE.value
+        elif crave_lapse_relapse == 3:  # relapse
+            question_id = DialogQuestionsEnum.RELAPSE_RELAPSE_TYPE_SMOKE.value
+
+        store_dialog_closed_answer_to_db(user_id,
+                                         question_id,
+                                         choice)
+        return []
+
+
+class StoreNumberSmoke(Action):
+    def name(self):
+        return "store_number_smoke"
+
+    async def run(self, dispatcher, tracker, domain):
+        user_id = int(tracker.current_state()['sender_id'])  # retrieve userID
+        # get the user choice
+        choice = tracker.get_slot('number_smoke')
+        crave_lapse_relapse = int(tracker.get_slot('crave_lapse_relapse'))
+
+        if crave_lapse_relapse == 2:  # lapse
+            question_id = DialogQuestionsEnum.RELAPSE_LAPSE_NUMBER_CIGARETTES.value
+        elif crave_lapse_relapse == 3:  # relapse
+            question_id = DialogQuestionsEnum.RELAPSE_RELAPSE_NUMBER_CIGARETTES.value
+
+        store_dialog_open_answer_to_db(user_id,
+                                       question_id,
+                                       choice)
+        return []
+
+
+class StoreWhatDoingSmoke(Action):
+    def name(self):
+        return "store_what_doing_smoke"
+
+    async def run(self, dispatcher, tracker, domain):
+        user_id = int(tracker.current_state()['sender_id'])  # retrieve userID
+        # get the user choice
+        choice = tracker.get_slot('what_doing_smoke')
+        crave_lapse_relapse = int(tracker.get_slot('crave_lapse_relapse'))
+
+        if crave_lapse_relapse == 2:  # lapse
+            question_id = DialogQuestionsEnum.RELAPSE_LAPSE_WHAT_DOING.value
+        elif crave_lapse_relapse == 3:  # relapse
+            question_id = DialogQuestionsEnum.RELAPSE_RELAPSE_WHAT_DOING.value
+        store_dialog_closed_answer_list_to_db(user_id,
+                                              question_id,
+                                              choice)
+
+        return []
+
+
+class StoreWithWhomSmoke(Action):
+    def name(self):
+        return "store_with_whom_smoke"
+
+    async def run(self, dispatcher, tracker, domain):
+        user_id = int(tracker.current_state()['sender_id'])  # retrieve userID
+        # get the user choice
+        choice = tracker.get_slot('with_whom_smoke')
+        crave_lapse_relapse = int(tracker.get_slot('crave_lapse_relapse'))
+
+        if crave_lapse_relapse == 2:  # lapse
+            question_id = DialogQuestionsEnum.RELAPSE_LAPSE_WITH_WHOM.value
+        elif crave_lapse_relapse == 3:  # relapse
+            question_id = DialogQuestionsEnum.RELAPSE_RELAPSE_WITH_WHOM.value
+
+        store_dialog_closed_answer_list_to_db(user_id,
+                                              question_id,
+                                              choice)
+
+        return []
+
+
+class ValidateSmokeOrPaForm(FormValidationAction):
+    def name(self) -> Text:
+        return 'validate_smoke_or_pa_form'
+
+    def validate_smoke_or_pa(
+            self, value: Text, dispatcher: CollectingDispatcher,
+            tracker: Tracker, domain: Dict[Text, Any]) -> Dict[Text, Any]:
+        # pylint: disable=unused-argument
+        """Validate smoke or pa input."""
+
+        last_utterance = get_latest_bot_utterance(tracker.events)
+        if last_utterance != 'utter_ask_smoke_or_pa_form_smoke_or_pa':
+            return {"smoke_or_pa": None}
+
+        if not validator.validate_number_in_range_response(1, 2, value):
+            dispatcher.utter_message(response="utter_did_not_understand")
+            dispatcher.utter_message(response="utter_please_answer_1_2")
+            return {"smoke_or_pa": None}
+
+        return {"smoke_or_pa": value}
+
+
+class ValidateCraveLapseRelapseForm(FormValidationAction):
+    def name(self) -> Text:
+        return 'validate_crave_lapse_relapse_form'
+
+    def validate_crave_lapse_relapse(
+            self, value: Text, dispatcher: CollectingDispatcher,
+            tracker: Tracker, domain: Dict[Text, Any]) -> Dict[Text, Any]:
+        # pylint: disable=unused-argument
+        """Validate crave, lapse or relapse input."""
+
+        last_utterance = get_latest_bot_utterance(tracker.events)
+        if last_utterance != 'utter_ask_crave_lapse_relapse':
+            return {"crave_lapse_relapse": None}
+
+        if not validator.validate_number_in_range_response(1, 4, value):
+            dispatcher.utter_message(response="utter_did_not_understand")
+            dispatcher.utter_message(response="utter_please_answer_1_2_3_4")
+            return {"crave_lapse_relapse": None}
+
+        return {"crave_lapse_relapse": value}
+
+
+class ValidateEhboMeSelfForm(FormValidationAction):
+    def name(self) -> Text:
+        return 'validate_ehbo_me_self_form'
+
+    def validate_ehbo_me_self(
+            self, value: Text, dispatcher: CollectingDispatcher,
+            tracker: Tracker, domain: Dict[Text, Any]) -> Dict[Text, Any]:
+        # pylint: disable=unused-argument
+        """Validate ehbo, me or self input"""
+
+        last_utterance = get_latest_bot_utterance(tracker.events)
+        if last_utterance != 'utter_ask_ehbo_me_self':
+            return {"ehbo_me_self": None}
+
+        if not validator.validate_number_in_range_response(1, 3, value):
+            dispatcher.utter_message(response="utter_did_not_understand")
+            dispatcher.utter_message(response="utter_please_answer_1_2_3")
+            return {"ehbo_me_self": None}
+
+        return {"ehbo_me_self": value}
+
+
+class ValidateTypeAndNumberSmokeForm(FormValidationAction):
+    def name(self) -> Text:
+        return 'validate_type_and_number_smoke_form'
+
+    def validate_type_smoke(
+            self, value: Text, dispatcher: CollectingDispatcher,
+            tracker: Tracker, domain: Dict[Text, Any]) -> Dict[Text, Any]:
+        # pylint: disable=unused-argument
+        """Validate type of smoke input"""
+
+        last_utterance = get_latest_bot_utterance(tracker.events)
+        if last_utterance != 'utter_ask_type_smoke':
+            return {"type_smoke": None}
+
+        if not validator.validate_number_in_range_response(1, 4, value):
+            dispatcher.utter_message(response="utter_did_not_understand")
+            dispatcher.utter_message(response="utter_please_answer_1_2_3_4")
+            return {"type_smoke": None}
+
+        return {"type_smoke": value}
+
+    def validate_type_smoke_confirm(
+            self, value: Text, dispatcher: CollectingDispatcher,
+            tracker: Tracker, domain: Dict[Text, Any]) -> Dict[Text, Any]:
+        # pylint: disable=unused-argument
+        """Validate type of smoke input confirmation"""
+
+        last_utterance = get_latest_bot_utterance(tracker.events)
+        if last_utterance != 'utter_ask_type_smoke_confirm':
+            return {"type_smoke_confirm": None}
+
+        if not validator.validate_yes_no_answer(value):
+            dispatcher.utter_message(response="utter_did_not_understand")
+            dispatcher.utter_message(response="utter_please_answer_yes_no")
+            return {"type_smoke_confirm": None}
+
+        if value.lower() in ['Nee', 'nee', "nee."]:
+            return {"type_smoke": None, "type_smoke_confirm": None}
+        return {"type_smoke_confirm": value}
+
+    def validate_number_smoke(
+            self, value: Text, dispatcher: CollectingDispatcher,
+            tracker: Tracker, domain: Dict[Text, Any]) -> Dict[Text, Any]:
+        # pylint: disable=unused-argument
+        """Validate number of smokes"""
+
+        last_utterance = get_latest_bot_utterance(tracker.events)
+        if last_utterance != 'utter_ask_number_smoke':
+            return {"number_smoke": None}
+
+        if not validator.validate_int_type(value):
+            dispatcher.utter_message(response="utter_did_not_understand")
+            dispatcher.utter_message(response="utter_please_answer_number")
+            return {"number_smoke": None}
+
+        return {"number_smoke": value}
+
+    def validate_number_smoke_confirm(
+            self, value: Text, dispatcher: CollectingDispatcher,
+            tracker: Tracker, domain: Dict[Text, Any]) -> Dict[Text, Any]:
+        # pylint: disable=unused-argument
+        """Validate number of smoke input confirmation"""
+
+        last_utterance = get_latest_bot_utterance(tracker.events)
+        if last_utterance != 'utter_ask_number_smoke_confirm':
+            return {"number_smoke_confirm": None}
+
+        if not validator.validate_yes_no_answer(value):
+            dispatcher.utter_message(response="utter_did_not_understand")
+            dispatcher.utter_message(response="utter_please_answer_yes_no")
+            return {"number_smoke_confirm": None}
+
+        if value.lower() in ['Nee', 'nee', "nee."]:
+            return {"number_smoke": None, "number_smoke_confirm": None}
+        return {"number_smoke_confirm": value}
+
+
+class ValidateWhatDoingHowFeelSmokeForm(FormValidationAction):
+    def name(self) -> Text:
+        return 'validate_what_doing_how_feel_smoke_form'
+
+    def validate_what_doing_smoke(
+            self, value: Text, dispatcher: CollectingDispatcher,
+            tracker: Tracker, domain: Dict[Text, Any]) -> Dict[Text, Any]:
+        # pylint: disable=unused-argument
+        """Validate what doing while smoking"""
+        max_val = 7
+
+        last_utterance = get_latest_bot_utterance(tracker.events)
+        if last_utterance != 'utter_ask_what_doing_smoke':
+            return {"what_doing_smoke": None}
+
+        is_valid = validator.validate_list(value, 1, max_val)
+
+        if is_valid is False:
+            dispatcher.utter_message(response="utter_did_not_understand")
+            dispatcher.utter_message(response="utter_please_answer_numbers")
+            return {"what_doing_smoke": None}
+
+        return {"what_doing_smoke": value}
+
+    def validate_how_feel_smoke(
+            self, value: Text, dispatcher: CollectingDispatcher,
+            tracker: Tracker, domain: Dict[Text, Any]) -> Dict[Text, Any]:
+        # pylint: disable=unused-argument
+        """Validate type of smoke input confirmation"""
+
+        last_utterance = get_latest_bot_utterance(tracker.events)
+        if last_utterance != 'utter_ask_how_feel_smoke':
+            return {"how_feel_smoke": None}
+
+        valid = validator.validate_list(value, 0, 5)
+
+        if not valid:
+            dispatcher.utter_message(response="utter_did_not_understand")
+            dispatcher.utter_message(response="utter_please_answer_numbers")
+            return {"how_feel_smoke": None}
+
+        return {"how_feel_smoke": value}
+
+
+class ValidateWithWhomEventSmokeForm(FormValidationAction):
+    def name(self) -> Text:
+        return 'validate_with_whom_event_smoke_form'
+
+    def validate_with_whom_smoke(
+            self, value: Text, dispatcher: CollectingDispatcher,
+            tracker: Tracker, domain: Dict[Text, Any]) -> Dict[Text, Any]:
+        # pylint: disable=unused-argument
+        """Validate with whom smoke """
+        max_val = 6
+
+        last_utterance = get_latest_bot_utterance(tracker.events)
+        if last_utterance != 'utter_ask_with_whom_smoke':
+            return {"with_whom_smoke": None}
+
+        valid = validator.validate_list(value, 0, max_val)
+
+        if not valid:
+            dispatcher.utter_message(response="utter_did_not_understand")
+            dispatcher.utter_message(response="utter_please_answer_numbers")
+            return {"with_whom_smoke": None}
+
+        return {"with_whom_smoke": value}
+
+    def validate_event_smoke(
+            self, value: Text, dispatcher: CollectingDispatcher,
+            tracker: Tracker, domain: Dict[Text, Any]) -> Dict[Text, Any]:
+        # pylint: disable=unused-argument
+        """Validate event smoke"""
+
+        last_utterance = get_latest_bot_utterance(tracker.events)
+        if last_utterance != 'utter_ask_event_smoke':
+            return {"event_smoke": None}
+
+        return {"event_smoke": value}
+
+
+class ValidateReflectBarChartForm(FormValidationAction):
+    def name(self) -> Text:
+        return 'validate_reflect_bar_chart_form'
+
+    def validate_reflect_bar_chart(
+            self, value: Text, dispatcher: CollectingDispatcher,
+            tracker: Tracker, domain: Dict[Text, Any]) -> Dict[Text, Any]:
+        # pylint: disable=unused-argument
+        """Validate reflect bar chart"""
+
+        last_utterance = get_latest_bot_utterance(tracker.events)
+        if last_utterance != 'utter_ask_reflect_bar_chart':
+            return {"reflect_bar_chart": None}
+
+        long_enough_response = validator.validate_long_enough_response_words(value, 5)
+        if not long_enough_response:
+            dispatcher.utter_message(response="utter_please_answer_more_words")
+            return {"reflect_bar_chart": None}
+
+        return {"reflect_bar_chart": value}
+
+
+class ValidatePaTypeTogetherWhyFailForm(FormValidationAction):
+    def name(self) -> Text:
+        return 'validate_pa_type_together_why_fail_form'
+
+    def validate_pa_type(
+            self, value: Text, dispatcher: CollectingDispatcher,
+            tracker: Tracker, domain: Dict[Text, Any]) -> Dict[Text, Any]:
+        # pylint: disable=unused-argument
+        """Validate pa_type"""
+
+        last_utterance = get_latest_bot_utterance(tracker.events)
+        if last_utterance != 'utter_ask_pa_type':
+            return {"pa_type": None}
+
+        return {"pa_type": value}
+
+    def validate_pa_together(
+            self, value: Text, dispatcher: CollectingDispatcher,
+            tracker: Tracker, domain: Dict[Text, Any]) -> Dict[Text, Any]:
+        # pylint: disable=unused-argument
+        """Validate pa_ together"""
+
+        last_utterance = get_latest_bot_utterance(tracker.events)
+        if last_utterance != 'utter_ask_pa_together':
+            return {"pa_together": None}
+
+        if not validator.validate_number_in_range_response(1, 2, value):
+            dispatcher.utter_message(response="utter_did_not_understand")
+            dispatcher.utter_message(response="utter_please_answer_1_2")
+            return {"pa_together": None}
+
+        return {"pa_together": value}
+
+    def validate_pa_why_fail(
+            self, value: Text, dispatcher: CollectingDispatcher,
+            tracker: Tracker, domain: Dict[Text, Any]) -> Dict[Text, Any]:
+        # pylint: disable=unused-argument
+        """Validate pa why fail"""
+        max_val = 7
+
+        last_utterance = get_latest_bot_utterance(tracker.events)
+        if last_utterance != 'utter_ask_pa_why_fail':
+            return {"pa_why_fail": None}
+
+        if not validator.validate_list(value, 0, max_val):
+            dispatcher.utter_message(response="utter_did_not_understand")
+            dispatcher.utter_message(response="utter_please_answer_numbers")
+            return {"pa_why_fail": None}
+
+        return {"pa_why_fail": value}
+
+
+class ValidateHrsNewActivityForm(FormValidationAction):
+    def name(self) -> Text:
+        return 'validate_hrs_new_activity_form'
+
+    def validate_hrs_new_activity_slot(
+            self, value: Text, dispatcher: CollectingDispatcher,
+            tracker: Tracker, domain: Dict[Text, Any]) -> Dict[Text, Any]:
+        # pylint: disable=unused-argument
+        """Validate hrs_new_activity_slot"""
+        last_utterance = get_latest_bot_utterance(tracker.events)
+
+        if last_utterance != 'utter_ask_hrs_new_activity_slot':
+            return {"hrs_new_activity_slot": None}
+
+        is_valid = validator.validate_number_in_range_response(1, 2, value)
+        if not is_valid:
+            dispatcher.utter_message(response="utter_please_answer_1_2")
+            return {"hrs_new_activity_slot": None}
+
+        return {"hrs_new_activity_slot": value}
+
+
+class ValidateHrsSituationForm(FormValidationAction):
+    def name(self) -> Text:
+        return 'validate_hrs_situation_form'
+
+    def validate_hrs_situation_slot(
+            self, value: Text, dispatcher: CollectingDispatcher,
+            tracker: Tracker, domain: Dict[Text, Any]) -> Dict[Text, Any]:
+        # pylint: disable=unused-argument
+        """Validate hrs_situation_slot"""
+
+        last_utterance = get_latest_bot_utterance(tracker.events)
+        if last_utterance != 'utter_ask_hrs_situation_slot':
+            return {"hrs_situation_slot": None}
+
+        is_valid = validator.validate_list(value, 1, 7)
+        if not is_valid:
+            dispatcher.utter_message(response="utter_please_answer_1_to_7")
+            return {"hrs_situation_slot": None}
+
+        return {"hrs_situation_slot": value}
+
+
+class ValidateHrsFeelingForm(FormValidationAction):
+    def name(self) -> Text:
+        return 'validate_hrs_feeling_form'
+
+    def validate_hrs_feeling_slot(
+            self, value: Text, dispatcher: CollectingDispatcher,
+            tracker: Tracker, domain: Dict[Text, Any]) -> Dict[Text, Any]:
+        # pylint: disable=unused-argument
+        """Validate hrs_feeling_slot"""
+
+        last_utterance = get_latest_bot_utterance(tracker.events)
+        if last_utterance != 'utter_ask_hrs_feeling_slot':
+            return {"hrs_feeling_slot": None}
+
+        is_valid = validator.validate_list(value, 1, 8)
+        if not is_valid:
+            dispatcher.utter_message(response="utter_please_answer_1_to_8")
+            return {"hrs_feeling_slot": None}
+
+        return {"hrs_feeling_slot": value}
+
+
+class ValidateHrsWhoWithForm(FormValidationAction):
+    def name(self) -> Text:
+        return 'validate_hrs_who_with_form'
+
+    def validate_hrs_who_with_slot(
+            self, value: Text, dispatcher: CollectingDispatcher,
+            tracker: Tracker, domain: Dict[Text, Any]) -> Dict[Text, Any]:
+        # pylint: disable=unused-argument
+        """Validate hrs_who_with_slot"""
+
+        last_utterance = get_latest_bot_utterance(tracker.events)
+        if last_utterance != 'utter_ask_hrs_who_with_slot':
+            return {"hrs_who_with_slot": None}
+
+        is_valid = validator.validate_list(value, 1, 6)
+        if not is_valid:
+            dispatcher.utter_message(response="utter_please_answer_1_to_6")
+            return {"hrs_who_with_slot": None}
+
+        return {"hrs_who_with_slot": value}
+
+
+class ValidateHrsWhatHappenedForm(FormValidationAction):
+    def name(self) -> Text:
+        return 'validate_hrs_what_happened_form'
+
+    def validate_hrs_what_happened_slot(
+            self, value: Text, dispatcher: CollectingDispatcher,
+            tracker: Tracker, domain: Dict[Text, Any]) -> Dict[Text, Any]:
+        # pylint: disable=unused-argument
+        """Validate hrs_what_happened_slot"""
+
+        last_utterance = get_latest_bot_utterance(tracker.events)
+        if last_utterance != 'utter_ask_hrs_what_happened_slot':
+            return {"hrs_what_happened_slot": None}
+
+        return {"hrs_what_happened_slot": value}
+
+
+class ValidateHrsEnoughMotivationForm(FormValidationAction):
+    def name(self) -> Text:
+        return 'validate_hrs_enough_motivation_form'
+
+    def validate_hrs_enough_motivation_slot(
+            self, value: Text, dispatcher: CollectingDispatcher,
+            tracker: Tracker, domain: Dict[Text, Any]) -> Dict[Text, Any]:
+        # pylint: disable=unused-argument
+        """Validate hrs_enough_motivation_slot"""
+
+        last_utterance = get_latest_bot_utterance(tracker.events)
+        if last_utterance != 'utter_ask_hrs_enough_motivation_slot':
+            return {"hrs_enough_motivation_slot": None}
+
+        if not validator.validate_number_in_range_response(1, 2, value):
+            dispatcher.utter_message(response="utter_please_answer_1_2")
+            return {"hrs_enough_motivation_slot": None}
+
+        return {"hrs_enough_motivation_slot": value}
+
+
+class ValidateHrsActivityForm(FormValidationAction):
+    def name(self) -> Text:
+        return 'validate_hrs_activity_form'
+
+    def validate_hrs_activity_slot(
+            self, value: Text, dispatcher: CollectingDispatcher,
+            tracker: Tracker, domain: Dict[Text, Any]) -> Dict[Text, Any]:
+        # pylint: disable=unused-argument
+        """Validate validate_hrs_activity_slot"""
+
+        last_utterance = get_latest_bot_utterance(tracker.events)
+        if last_utterance != 'utter_ask_hrs_activity_slot':
+            return {"hrs_activity_slot": None}
+
+        if not validator.validate_number_in_range_response(1, 2, value):
+            dispatcher.utter_message(response="utter_please_answer_1_2")
+            return {"hrs_activity_slot": None}
+        return {"hrs_activity_slot": value}
+
+
+class ValidateHrsChooseCopingActivityForm(FormValidationAction):
+    def name(self) -> Text:
+        return 'validate_hrs_choose_coping_activity_form'
+
+    def validate_hrs_choose_coping_activity_slot(
+            self, value: Text, dispatcher: CollectingDispatcher,
+            tracker: Tracker, domain: Dict[Text, Any]) -> Dict[Text, Any]:
+        # pylint: disable=unused-argument
+        """Validate hrs_choose_coping_activity_slot"""
+
+        last_utterance = get_latest_bot_utterance(tracker.events)
+        if last_utterance != 'utter_ask_hrs_choose_coping_activity_slot':
+            return {"hrs_choose_coping_activity_slot": None}
+
+        if not validator.validate_number_in_range_response(1, 4, value):
+            dispatcher.utter_message(response="utter_please_answer_1_2_3_4")
+            return {"hrs_choose_coping_activity_slot": None}
+
+        if value == '4':
+            rnd_activities = get_random_activities(-1, 3)
+            rnd_activities_ids = [activity.intervention_activity_id for activity in rnd_activities]
+
+            return {"hrs_choose_coping_activity_slot": None,
+                    "coping_activities_ids": rnd_activities_ids,
+                    "coping_activity1_name": rnd_activities[0].intervention_activity_title,
+                    "coping_activity2_name": rnd_activities[1].intervention_activity_title,
+                    "coping_activity3_name": rnd_activities[2].intervention_activity_title}
+
+        return {"hrs_choose_coping_activity_slot": value}
+
+
+class ValidateEhboMeSelfLapseForm(FormValidationAction):
+    def name(self) -> Text:
+        return 'validate_ehbo_me_self_lapse_form'
+
+    def validate_ehbo_me_self_lapse(
+            self, value: Text, dispatcher: CollectingDispatcher,
+            tracker: Tracker, domain: Dict[Text, Any]) -> Dict[Text, Any]:
+        # pylint: disable=unused-argument
+        """Validate ehbo, me or self input"""
+
+        last_utterance = get_latest_bot_utterance(tracker.events)
+        if last_utterance != 'utter_ask_ehbo_me_self_lapse':
+            return {"ehbo_me_self_lapse": None}
+
+        if not validator.validate_number_in_range_response(1, 4, value):
+            dispatcher.utter_message(response="utter_did_not_understand")
+            dispatcher.utter_message(response="utter_please_answer_1_2_3_4")
+            return {"ehbo_me_self_lapse": None}
+
+        return {"ehbo_me_self_lapse": value}
+
+
+class ValidateRelapseStopNowLaterForm(FormValidationAction):
+    def name(self) -> Text:
+        return 'validate_relapse_stop_now_later_form'
+
+    def validate_now_or_later_slot(
+            self, value: Text, dispatcher: CollectingDispatcher,
+            tracker: Tracker, domain: Dict[Text, Any]) -> Dict[Text, Any]:
+        # pylint: disable=unused-argument
+        """Validate now_or_later_slot"""
+        last_utterance = get_latest_bot_utterance(tracker.events)
+        if last_utterance != 'utter_ask_now_or_later_slot':
+            return {"now_or_later_slot": None}
+
+        if not validator.validate_number_in_range_response(1, 2, value):
+            dispatcher.utter_message(response="utter_did_not_understand")
+            dispatcher.utter_message(response="utter_please_answer_1_2")
+            return {"now_or_later_slot": None}
+
+        return {"now_or_later_slot": value}
+
+
+class ValidateRelapseMedicationInfoForm(FormValidationAction):
+    def name(self) -> Text:
+        return 'validate_relapse_medication_info_form'
+
+    def validate_medication_info_slot(
+            self, value: Text, dispatcher: CollectingDispatcher,
+            tracker: Tracker, domain: Dict[Text, Any]) -> Dict[Text, Any]:
+        # pylint: disable=unused-argument
+        """Validate medication_info_slot"""
+
+        last_utterance = get_latest_bot_utterance(tracker.events)
+
+        if last_utterance != 'utter_ask_medication_info_slot':
+            return {"medication_info_slot": None}
+
+        if not validator.validate_number_in_range_response(1, 2, value):
+            dispatcher.utter_message(response="utter_did_not_understand")
+            dispatcher.utter_message(response="utter_please_answer_1_2")
+            return {"medication_info_slot": None}
+
+        return {"medication_info_slot": value}
+
+
+class ValidateLapseEhboForm(FormValidationAction):
+    def name(self) -> Text:
+        return 'validate_lapse_ehbo_form'
+
+    def validate_lapse_ehbo_slot(
+            self, value: Text, dispatcher: CollectingDispatcher,
+            tracker: Tracker, domain: Dict[Text, Any]) -> Dict[Text, Any]:
+        # pylint: disable=unused-argument
+        """Validate lapse_ehbo_slot"""
+
+        last_utterance = get_latest_bot_utterance(tracker.events)
+
+        if last_utterance != 'utter_ask_lapse_ehbo_form_lapse_ehbo_slot':
+            return {"lapse_ehbo_slot": None}
+
+        if not validator.validate_number_in_range_response(1, 2, value):
+            dispatcher.utter_message(response="utter_did_not_understand")
+            dispatcher.utter_message(response="utter_please_answer_1_2_3_4")
+            return {"lapse_ehbo_slot": None}
+
+        return {"lapse_ehbo_slot": value}
+
+
+class ValidatePaSpecifyPaForm(FormValidationAction):
+    def name(self) -> Text:
+        return 'validate_pa_specify_pa_form'
+
+    def validate_pa_specify_pa_slot(
+            self, value: Text, dispatcher: CollectingDispatcher,
+            tracker: Tracker, domain: Dict[Text, Any]) -> Dict[Text, Any]:
+        # pylint: disable=unused-argument
+        """Validate pa_specify_pa_slot"""
+
+        last_utterance = get_latest_bot_utterance(tracker.events)
+
+        if last_utterance != 'utter_ask_pa_specify_pa_slot':
+            return {"pa_specify_pa_slot": None}
+
+        if not validator.validate_number_in_range_response(1, 2, value):
+            dispatcher.utter_message(response="utter_did_not_understand")
+            dispatcher.utter_message(response="utter_please_answer_1_2_3_4")
+            return {"pa_specify_pa_slot": None}
+
+        return {"pa_specify_pa_slot": value}
+
+
+class ValidatePaContextEventsForm(FormValidationAction):
+    def name(self) -> Text:
+        return 'validate_pa_doing_today_happened_special_form'
+
+    def validate_pa_doing_today_slot(
+            self, value: Text, dispatcher: CollectingDispatcher,
+            tracker: Tracker, domain: Dict[Text, Any]) -> Dict[Text, Any]:
+        # pylint: disable=unused-argument
+        """Validate pa_doing_today_slot"""
+        max_value = 5
+
+        last_utterance = get_latest_bot_utterance(tracker.events)
+
+        if last_utterance != 'utter_ask_pa_doing_today_slot':
+            return {"pa_doing_today_slot": None}
+
+        if not validator.validate_list(value, 1, max_value):
+            dispatcher.utter_message(response="utter_did_not_understand")
+            dispatcher.utter_message(response="utter_please_answer_1_to_5")
+            return {"pa_doing_today_slot": None}
+
+        return {"pa_doing_today_slot": value}
+
+    def validate_pa_happened_special_slot(
+            self, value: Text, dispatcher: CollectingDispatcher,
+            tracker: Tracker, domain: Dict[Text, Any]) -> Dict[Text, Any]:
+        # pylint: disable=unused-argument
+        """Validate pa_happened_special_slot"""
+
+        last_utterance = get_latest_bot_utterance(tracker.events)
+
+        if last_utterance != 'utter_ask_pa_happened_special_slot':
+            return {"pa_happened_special_slot": None}
+
+        return {"pa_happened_special_slot": value}
+
+
+class ValidatePaEnoughMotivationForm(FormValidationAction):
+    def name(self) -> Text:
+        return 'validate_pa_enough_motivation_form'
+
+    def validate_pa_enough_motivation_slot(
+            self, value: Text, dispatcher: CollectingDispatcher,
+            tracker: Tracker, domain: Dict[Text, Any]) -> Dict[Text, Any]:
+        # pylint: disable=unused-argument
+        """Validate pa_enough_motivation_slot"""
+
+        last_utterance = get_latest_bot_utterance(tracker.events)
+        if last_utterance != 'utter_ask_pa_enough_motivation_slot':
+            return {"pa_enough_motivation_slot": None}
+
+        if not validator.validate_number_in_range_response(1, 2, value):
+            dispatcher.utter_message(response="utter_please_answer_1_2")
+            return {"pa_enough_motivation_slot": None}
+
+        return {"pa_enough_motivation_slot": value}