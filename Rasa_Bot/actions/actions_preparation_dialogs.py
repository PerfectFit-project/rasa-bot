"""
Contains custom actions related to the preparation dialogs.
"""

from rasa_sdk import Action
from rasa_sdk.events import SlotSet
from virtual_coach_db.helper.definitions import Components

<<<<<<< HEAD
YES_OR_NO = ["yes", "no"]
ALLOWED_WEEK_DAYS = ["monday", "tuesday", "wednesday", "thursday", "friday", "saturday", "sunday"]
=======
>>>>>>> 19f0a8f5

### Slot-setting methods called for rasa to store current intervention component


class SetSlotPreparationIntro(Action):
    def name(self):
        return "action_set_slot_preparation_intro"

    async def run(self, dispatcher, tracker, domain):
        return [SlotSet("current_intervention_component",
                        Components.PREPARATION_INTRODUCTION)]


class SetSlotProfileCreation(Action):
    def name(self):
        return "action_set_slot_profile_creation"

    async def run(self, dispatcher, tracker, domain):
        return [SlotSet("current_intervention_component",
                        Components.PROFILE_CREATION)]


class SetSlotMedicationTalk(Action):
    def name(self):
        return "action_set_slot_medication_talk_video"

    async def run(self, dispatcher, tracker, domain):
        return [SlotSet("current_intervention_component",
                        Components.MEDICATION_TALK)]


class SetSlotTrackBehavior(Action):
    def name(self):
        return "action_set_slot_track_behavior"

    async def run(self, dispatcher, tracker, domain):
        return [SlotSet("current_intervention_component",
                        Components.TRACK_BEHAVIOR)]


class SetSlotColdTurkey(Action):
    def name(self):
        return "action_set_slot_cold_turkey"

    async def run(self, dispatcher, tracker, domain):
        return [SlotSet("current_intervention_component",
                        Components.COLD_TURKEY)]


class SetSlotPlanQuitStartDate(Action):
    def name(self):
        return "action_set_slot_plan_quit_start_date"

    async def run(self, dispatcher, tracker, domain):
        return [SlotSet("current_intervention_component",
                        Components.PLAN_QUIT_START_DATE)]


class SetSlotMentalContrasting(Action):
    def name(self):
        return "action_set_slot_mental_contrasting"

    async def run(self, dispatcher, tracker, domain):
        return [SlotSet("current_intervention_component",
                        Components.FUTURE_SELF)]


class SetSlotGoalSetting(Action):
    def name(self):
        return "action_set_slot_goal_setting"

    async def run(self, dispatcher, tracker, domain):
        return [SlotSet("current_intervention_component",
<<<<<<< HEAD
                        Components.GOAL_SETTING)]

class ValidateUserPreferencesForm(FormValidationAction):
    def name(self) -> Text:
        return "validate_user_preferences_form"

    def validate_recursive_reminder(
        self,
        slot_value: Any,
        dispatcher: CollectingDispatcher,
        tracker: Tracker,
        domain: DomainDict,
    ) -> Dict[Text, Any]:
        # pylint: disable=unused-argument
        """Validate recursive_reminder` value."""
        if slot_value.lower() not in YES_OR_NO:
            dispatcher.utter_message(text="We only accept 'yes' or 'no' as answers")
            return {"recursive_reminder": None}
        dispatcher.utter_message(text=f"OK! You have answered {slot_value}.")
        return {"recursive_reminder": slot_value}

    def validate_week_days(
        self,
        slot_value: Any,
        dispatcher: CollectingDispatcher,
        tracker: Tracker,
        domain: DomainDict,
    ) -> Dict[Text, Any]:
        # pylint: disable=unused-argument
        """Validate `week_days` value."""

        week_days_string = slot_value
        week_days_list = week_days_string.split(", ")
        invalidinput = False

        for weekday in week_days_list:
            if weekday.lower() not in ALLOWED_WEEK_DAYS:
                invalidinput = True

        if invalidinput:
            dispatcher.utter_message(text="Please submit the days of the week as" +
                                          " a comma separated list!")
            return {"week_days": None}
        dispatcher.utter_message(text="OK! You want to receive reminders on these" +
                                      f" days of the week: {slot_value}.")
        return {"week_days": slot_value}

    def validate_time_stamp(
        self,
        slot_value: Any,
        dispatcher: CollectingDispatcher,
        tracker: Tracker,
        domain: DomainDict,
    ) -> Dict[Text, Any]:
        # pylint: disable=unused-argument
        """Validate `time_stamp` value."""

        timestring = slot_value
        timeformat = "%H:%M:%S"
        res = False

        # using try-except to check for truth value
        try:
            res = bool(datetime.strptime(timestring, timeformat))
        except ValueError:
            res = False

        if not res:
            dispatcher.utter_message(text="Please submit an answer as given by the example:" +
                                          " 20:34:20")
            return {"time_stamp": None}
        dispatcher.utter_message(text=f"OK! You want to receive reminders at {slot_value}.")
        return {"time_stamp": slot_value}


class StoreUserPreferencesToDb(Action):
    def name(self) -> Text:
        return "action_store_user_preferences_to_db"

    async def run(self, dispatcher, tracker, domain):
        return []
=======
                        Components.GOAL_SETTING)]

>>>>>>> 19f0a8f5
<|MERGE_RESOLUTION|>--- conflicted
+++ resolved
@@ -1,172 +1,45 @@
-"""
-Contains custom actions related to the preparation dialogs.
-"""
-
-from rasa_sdk import Action
-from rasa_sdk.events import SlotSet
-from virtual_coach_db.helper.definitions import Components
-
-<<<<<<< HEAD
-YES_OR_NO = ["yes", "no"]
-ALLOWED_WEEK_DAYS = ["monday", "tuesday", "wednesday", "thursday", "friday", "saturday", "sunday"]
-=======
->>>>>>> 19f0a8f5
-
-### Slot-setting methods called for rasa to store current intervention component
-
-
-class SetSlotPreparationIntro(Action):
-    def name(self):
-        return "action_set_slot_preparation_intro"
-
-    async def run(self, dispatcher, tracker, domain):
-        return [SlotSet("current_intervention_component",
-                        Components.PREPARATION_INTRODUCTION)]
-
-
-class SetSlotProfileCreation(Action):
-    def name(self):
-        return "action_set_slot_profile_creation"
-
-    async def run(self, dispatcher, tracker, domain):
-        return [SlotSet("current_intervention_component",
-                        Components.PROFILE_CREATION)]
-
-
-class SetSlotMedicationTalk(Action):
-    def name(self):
-        return "action_set_slot_medication_talk_video"
-
-    async def run(self, dispatcher, tracker, domain):
-        return [SlotSet("current_intervention_component",
-                        Components.MEDICATION_TALK)]
-
-
-class SetSlotTrackBehavior(Action):
-    def name(self):
-        return "action_set_slot_track_behavior"
-
-    async def run(self, dispatcher, tracker, domain):
-        return [SlotSet("current_intervention_component",
-                        Components.TRACK_BEHAVIOR)]
-
-
-class SetSlotColdTurkey(Action):
-    def name(self):
-        return "action_set_slot_cold_turkey"
-
-    async def run(self, dispatcher, tracker, domain):
-        return [SlotSet("current_intervention_component",
-                        Components.COLD_TURKEY)]
-
-
-class SetSlotPlanQuitStartDate(Action):
-    def name(self):
-        return "action_set_slot_plan_quit_start_date"
-
-    async def run(self, dispatcher, tracker, domain):
-        return [SlotSet("current_intervention_component",
-                        Components.PLAN_QUIT_START_DATE)]
-
-
-class SetSlotMentalContrasting(Action):
-    def name(self):
-        return "action_set_slot_mental_contrasting"
-
-    async def run(self, dispatcher, tracker, domain):
-        return [SlotSet("current_intervention_component",
-                        Components.FUTURE_SELF)]
-
-
-class SetSlotGoalSetting(Action):
-    def name(self):
-        return "action_set_slot_goal_setting"
-
-    async def run(self, dispatcher, tracker, domain):
-        return [SlotSet("current_intervention_component",
-<<<<<<< HEAD
-                        Components.GOAL_SETTING)]
-
-class ValidateUserPreferencesForm(FormValidationAction):
-    def name(self) -> Text:
-        return "validate_user_preferences_form"
-
-    def validate_recursive_reminder(
-        self,
-        slot_value: Any,
-        dispatcher: CollectingDispatcher,
-        tracker: Tracker,
-        domain: DomainDict,
-    ) -> Dict[Text, Any]:
-        # pylint: disable=unused-argument
-        """Validate recursive_reminder` value."""
-        if slot_value.lower() not in YES_OR_NO:
-            dispatcher.utter_message(text="We only accept 'yes' or 'no' as answers")
-            return {"recursive_reminder": None}
-        dispatcher.utter_message(text=f"OK! You have answered {slot_value}.")
-        return {"recursive_reminder": slot_value}
-
-    def validate_week_days(
-        self,
-        slot_value: Any,
-        dispatcher: CollectingDispatcher,
-        tracker: Tracker,
-        domain: DomainDict,
-    ) -> Dict[Text, Any]:
-        # pylint: disable=unused-argument
-        """Validate `week_days` value."""
-
-        week_days_string = slot_value
-        week_days_list = week_days_string.split(", ")
-        invalidinput = False
-
-        for weekday in week_days_list:
-            if weekday.lower() not in ALLOWED_WEEK_DAYS:
-                invalidinput = True
-
-        if invalidinput:
-            dispatcher.utter_message(text="Please submit the days of the week as" +
-                                          " a comma separated list!")
-            return {"week_days": None}
-        dispatcher.utter_message(text="OK! You want to receive reminders on these" +
-                                      f" days of the week: {slot_value}.")
-        return {"week_days": slot_value}
-
-    def validate_time_stamp(
-        self,
-        slot_value: Any,
-        dispatcher: CollectingDispatcher,
-        tracker: Tracker,
-        domain: DomainDict,
-    ) -> Dict[Text, Any]:
-        # pylint: disable=unused-argument
-        """Validate `time_stamp` value."""
-
-        timestring = slot_value
-        timeformat = "%H:%M:%S"
-        res = False
-
-        # using try-except to check for truth value
-        try:
-            res = bool(datetime.strptime(timestring, timeformat))
-        except ValueError:
-            res = False
-
-        if not res:
-            dispatcher.utter_message(text="Please submit an answer as given by the example:" +
-                                          " 20:34:20")
-            return {"time_stamp": None}
-        dispatcher.utter_message(text=f"OK! You want to receive reminders at {slot_value}.")
-        return {"time_stamp": slot_value}
-
-
-class StoreUserPreferencesToDb(Action):
-    def name(self) -> Text:
-        return "action_store_user_preferences_to_db"
-
-    async def run(self, dispatcher, tracker, domain):
-        return []
-=======
-                        Components.GOAL_SETTING)]
-
->>>>>>> 19f0a8f5
+"""
+Contains custom actions related to the preparation dialogs.
+"""
+
+from rasa_sdk import Action
+from rasa_sdk.events import SlotSet
+from virtual_coach_db.helper.definitions import Components
+
+### Slot-setting methods called for rasa to store current intervention component
+
+
+class SetSlotPreparationIntro(Action):
+    def name(self):
+        return "action_set_slot_preparation_intro"
+
+    async def run(self, dispatcher, tracker, domain):
+        return [SlotSet("current_intervention_component",
+                        Components.PREPARATION_INTRODUCTION)]
+
+
+class SetSlotProfileCreation(Action):
+    def name(self):
+        return "action_set_slot_profile_creation"
+
+    async def run(self, dispatcher, tracker, domain):
+        return [SlotSet("current_intervention_component",
+                        Components.PROFILE_CREATION)]
+
+
+class SetSlotMedicationTalk(Action):
+    def name(self):
+        return "action_set_slot_medication_talk_video"
+
+    async def run(self, dispatcher, tracker, domain):
+        return [SlotSet("current_intervention_component",
+                        Components.MEDICATION_TALK)]
+
+
+class SetSlotTrackBehavior(Action):
+    def name(self):
+        return "action_set_slot_track_behavior"
+
+    async def run(self, dispatcher, tracker, domain):
+        return [SlotSet("current_intervention_component",
+                        Components.TRACK_BEHAVIOR)]