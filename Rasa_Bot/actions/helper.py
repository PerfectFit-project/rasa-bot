--- conflicted
+++ resolved
@@ -54,7 +54,6 @@
     intervention_component_id = selected[0].intervention_component_id
     return intervention_component_id
 
-<<<<<<< HEAD
 
 def get_latest_bot_utterance(events) -> str:
     events_bot = []
@@ -69,7 +68,8 @@
         last_utterance = None
 
     return last_utterance
-=======
+
+
 def week_day_to_numerical_form(week_day):
     if week_day.lower() == "monday":
         return 1
@@ -85,5 +85,4 @@
         return 6
     if week_day.lower() == "sunday":
         return 7
-    return -1
->>>>>>> e9956c8b
+    return -1