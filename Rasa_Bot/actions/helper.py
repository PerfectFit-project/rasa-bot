--- conflicted
+++ resolved
@@ -7,17 +7,12 @@
 
 from datetime import datetime
 from typing import List, Optional, Any
-
-<<<<<<< HEAD
-from .definitions import DATABASE_URL, TIMEZONE, NUM_TOP_ACTIVITIES
-=======
-
 from .definitions import (AFTERNOON_SEND_TIME,
                           DATABASE_URL, EVENING_SEND_TIME,
                           MORNING_SEND_TIME, 
                           PROFILE_CREATION_CONF_SLOTS,
-                          TIMEZONE)
->>>>>>> 3979a0bb
+                          TIMEZONE, NUM_TOP_ACTIVITIES)
+
 from virtual_coach_db.dbschema.models import (Users, DialogClosedAnswers, 
                                               DialogOpenAnswers, 
                                               InterventionActivity,
@@ -537,7 +532,6 @@
     return result
 
 
-<<<<<<< HEAD
 def week_day_to_numerical_form(week_day):
     if week_day.lower() == "monday":
         return 1
@@ -555,9 +549,6 @@
         return 7
     return -1
 
-
-=======
->>>>>>> 3979a0bb
 def add_subplot(fig, x_axis: List[str], data, figure_specifics) -> Any:
     """
        Add a barchart subplot to a given figure, with the following data.
