--- conflicted
+++ resolved
@@ -14,13 +14,11 @@
                                               InterventionComponents,
                                               InterventionPhases,
                                               UserInterventionState,
-<<<<<<< HEAD
                                               UserPreferences,
                                               ClosedAnswers,
                                               FirstAidKit)
-=======
                                               ClosedAnswers)
->>>>>>> c7963459
+
 from virtual_coach_db.helper.helper_functions import get_db_session
 
 
