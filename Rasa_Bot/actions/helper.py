--- conflicted
+++ resolved
@@ -4,7 +4,6 @@
 import datetime
 import secrets
 from typing import List, Optional, Any
-<<<<<<< HEAD
 import plotly.graph_objects as go
 
 from .definitions import DATABASE_URL, TIMEZONE
@@ -12,16 +11,6 @@
                                               InterventionComponents, UserPreferences,
                                               InterventionActivity, UserInterventionState,
                                               InterventionPhases, ClosedAnswers)
-=======
-from .definitions import DATABASE_URL, TIMEZONE
-from virtual_coach_db.dbschema.models import (Users, DialogClosedAnswers, 
-                                              DialogOpenAnswers, 
-                                              InterventionActivity,
-                                              InterventionComponents,
-                                              InterventionPhases,
-                                              UserInterventionState,
-                                              UserPreferences)
->>>>>>> 371b3fbc
 from virtual_coach_db.helper.helper_functions import get_db_session
 
 
