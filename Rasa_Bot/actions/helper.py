"""
Helper functions for rasa actions.
"""
import numpy as np
import plotly.graph_objects as go
import secrets

from datetime import datetime, date
from typing import List, Optional, Any, Tuple
from .definitions import (AFTERNOON_SEND_TIME,
                          DATABASE_URL, EVENING_SEND_TIME,
                          MORNING_SEND_TIME,
                          PROFILE_CREATION_CONF_SLOTS,
                          TIMEZONE, NUM_TOP_ACTIVITIES,
                          FsmStates)

from virtual_coach_db.dbschema.models import (Users, DialogClosedAnswers,
                                              DialogOpenAnswers,
                                              InterventionActivity,
                                              InterventionActivitiesPerformed,
                                              InterventionComponents,
                                              InterventionPhases,
                                              UserInterventionState,
<<<<<<< HEAD
                                              ClosedAnswers)
from virtual_coach_db.helper.helper_functions import get_db_session
from virtual_coach_db.helper.definitions import Components
import pandas as pd
=======
                                              FirstAidKit,
                                              ClosedAnswers, UserStateMachine)

from virtual_coach_db.helper.helper_functions import get_db_session, get_timing


def compute_godin_level(tracker) -> int:
    "Compute the Godin activity level (0-2)."

    godin_light = tracker.get_slot("profile_creation_godin_light_slot")
    godin_mod = tracker.get_slot("profile_creation_godin_moderate_slot")
    godin_inten = tracker.get_slot("profile_creation_godin_intensive_slot")

    godin_score = 9 * godin_inten + 5 * godin_mod + 3 * godin_light

    godin_level = 0  # insufficiently active/sedentary
    if godin_score >= 24:  # 24 units or more is active
        godin_level = 2
    elif godin_score >= 14:  # 14-23 is moderately active
        godin_level = 1

    return godin_level


def compute_mean_cluster_similarity_ratings(tracker):
    "Compute mean similarity ratings for testimonial clusters."

    # First for cluster 1
    c1_1 = tracker.get_slot("profile_creation_sim_2_slot")
    c1_2 = tracker.get_slot("profile_creation_sim_4_slot")
    c1_mean = (c1_1 + c1_2) / 2
    # Next for cluster 3
    c3_1 = tracker.get_slot("profile_creation_sim_1_slot")
    c3_2 = tracker.get_slot("profile_creation_sim_3_slot")
    c3_mean = (c3_1 + c3_2) / 2

    return c1_mean, c3_mean


def compute_mean_confidence(tracker) -> float:
    "Compute mean confidence."

    # Get confidence slots from tracker
    conf = [tracker.get_slot(slot_name) for slot_name in PROFILE_CREATION_CONF_SLOTS]

    # Replace -1 with 0 (-1 are values people never filled in because
    # the confidence was already low for the previous amount of physical activity)
    conf = [i if not i == -1 else 0 for i in conf]

    # Compute average and multiply with 10 (we used a scale from 0 to 10,
    # but the database uses a scale from 0 to 100)
    conf_avg = np.mean(conf) * 10

    return conf_avg


def compute_preferred_time(tracker):
    "Compute a person's preferred time for intervention components."

    # Get preferred time
    time_slot = tracker.get_slot("profile_creation_time_slot")
    time_hour = MORNING_SEND_TIME
    if time_slot == 2:
        time_hour = AFTERNOON_SEND_TIME
    elif time_slot == 3:
        time_hour = EVENING_SEND_TIME

    # year, month, day, hour, minute, second, microsecond
    # We only care about the hours
    preferred_time = datetime(2023, 1, 1, time_hour).astimezone(TIMEZONE)

    return preferred_time


def store_profile_creation_data_to_db(user_id: int, godin_activity_level: int,
                                      running_walking_pref: int,
                                      self_efficacy_pref: float,
                                      sim_cluster_1: float, sim_cluster_3: float,
                                      participant_code: str, week_days: str,
                                      preferred_time):
    # pylint: disable=too-many-arguments
    """
    Stores profile creation data for a user in the database.

    Args:
        user_id (int): The ID of the user to store the evaluation for.
        godin_activity_level (int): Godin activity level (0,1, or 2).
        runnin_walking_pref (int): Preference for walking (0) or running (1).
        self_efficacy_pref (float): Self-efficacy for preference of walking or running
                                    (between 0 and 100).
        sim_cluster_1 (float): Mean similarity for cluster 1 (between -3 and 3).
        sim_cluster_2 (float): Mean similarity for cluster 3 (between -3 and 3).
        participant_code (str): Participant 5-character code.
        week_days (str): String with numbers of preferred days for intervention
                         (e.g., '1' for monday).
        preferred_time: Preferred time of day for intervention.
    
    Returns:
        Nothing.
    """

    session = get_db_session(db_url=DATABASE_URL)  # Create session object to connect db

    selected = session.query(Users).filter_by(nicedayuid=user_id).one()

    selected.testim_godin_activity_level = godin_activity_level
    selected.testim_running_walking_pref = running_walking_pref
    selected.testim_self_efficacy_pref = self_efficacy_pref
    selected.testim_sim_cluster_1 = sim_cluster_1
    selected.testim_sim_cluster_3 = sim_cluster_3
    selected.participant_code = participant_code
    selected.week_days = week_days
    selected.preferred_time = preferred_time

    session.commit()
>>>>>>> 19f0a8f5


def store_long_term_pa_goal_to_db(user_id: int, long_term_pa_goal: str):
    """
        Store a user's long-term physical activity (PA) goal in the database.

        Args:
            user_id (int): The id of the user.
            long_term_pa_goal (str): The long-term PA goal.

        Returns:
            Nothing
    """

    session = get_db_session(db_url=DATABASE_URL)  # Create session object to connect db
    selected = session.query(Users).filter_by(nicedayuid=user_id).one()
    selected.long_term_pa_goal = long_term_pa_goal
    session.commit()


def store_quit_date_to_db(user_id: int, quit_date: str):
    """
    Store the quit date for a user in the database.

    Args:
        user_id (int): The id of the user.
        quit_date (str): The quit date in the format 'dd-mm-yyyy'.

    Returns:
        Nothing
    """

    session = get_db_session(db_url=DATABASE_URL)  # Create session object to connect db
    selected = session.query(Users).filter_by(nicedayuid=user_id).one()
    selected.quit_date = datetime.strptime(quit_date, '%d-%m-%Y')
    session.commit()


def store_dialog_closed_answer_to_db(user_id: int, question_id: int, answer_value: int):
    """
       saves to the db a closed answer

        Args:
            user_id: niceday user id
            question_id: the id of the question. The ids are listed in
            virtual_coach_db.helper.definitions in the DialogQuestionsEnum class
            answer_value: the value chosen by the user

        Returns:
                nothing

    """
    session = get_db_session(db_url=DATABASE_URL)  # Create session object to connect db
    selected = session.query(Users).filter_by(nicedayuid=user_id).one()
    # The answers to the closed questions are pre-defined and initialized in the DB.
    # To have a unique known ID for the answers that we can use to store the user's response,
    # it is assigned by combining the question id and the value of the answer (always a number)
    # using the following logic. See also virtual_coach_db.helper.populate_db
    answer_id = answer_value + question_id * 100

    entry = DialogClosedAnswers(closed_answers_id=answer_id,
                                datetime=datetime.now().astimezone(TIMEZONE))
    selected.dialog_closed_answers.append(entry)
    session.commit()  # Update database


def store_pf_evaluation_to_db(user_id: int, pf_evaluation_grade: int, pf_evaluation_comment: str):
    """
    Stores a performance evaluation grade and comment for a user in the database.

    Args:
        user_id (int): The ID of the user to store the evaluation for.
        pf_evaluation_grade (int): The grade of the performance evaluation, from 0 to 10.
        pf_evaluation_comment (str): The comment accompanying the performance evaluation.

    """

    session = get_db_session(db_url=DATABASE_URL)  # Create session object to connect db
    selected = session.query(Users).filter_by(nicedayuid=user_id).one()
    selected.pf_evaluation_grade = pf_evaluation_grade
    selected.pf_evaluation_comment = pf_evaluation_comment
    session.commit()


def get_user_intervention_activity_inputs(user_id: int, activity_id: int):
    session = get_db_session(db_url=DATABASE_URL)

    user_inputs = (
        session.query(
            InterventionActivitiesPerformed
        )
        .filter(
            InterventionActivitiesPerformed.users_nicedayuid == user_id,
            InterventionActivitiesPerformed.intervention_activity_id == activity_id
        ).all()
    )

    return user_inputs


def store_dialog_closed_answer_list_to_db(user_id: int, question_id: int, answers_values: str):
    """
       saves to the db all the closed answers provided as a string, where each answer value
       is separated from the other by a space character

        Args:
            user_id: niceday user id
            question_id: the id of the question. The ids are listed in
            virtual_coach_db.helper.definitions in the DialogQuestionsEnum class
            answers_values: the values chosen by the user

        Returns:
                nothing

    """

    values = list(map(int, answers_values.split()))

    for item in values:
        store_dialog_closed_answer_to_db(user_id,
                                         question_id,
                                         item)


def store_dialog_open_answer_to_db(user_id: int, question_id: int, answer_value: str):
    """
       saves to the db an open answer

        Args:
            user_id: niceday user id
            question_id: the id of the question. The ids are listed in
            virtual_coach_db.helper.definitions in the DialogQuestionsEnum class
            answer_value: the value chosen by the user

        Returns:
                nothing

    """

    session = get_db_session(db_url=DATABASE_URL)  # Create session object to connect db
    selected = session.query(Users).filter_by(nicedayuid=user_id).one()

    entry = DialogOpenAnswers(question_id=question_id,
                              answer_value=answer_value,
                              datetime=datetime.now().astimezone(TIMEZONE))
    selected.dialog_open_answers.append(entry)
    session.commit()  # Update database


def store_user_intervention_state(user_id: int, intervention_component: str, phase: str):
    """
    Updater the user_intervention_state table, adding a new row with the intervention_component

    Args:
        user_id: niceday user id
        intervention_component: the name of the intervention component.
                                The names are listed in virtual_coach_db.helper.definitions
                                in the Components class
        phase: the name of the phase. The names are listed in virtual_coach_db.helper.definitions
               Phases class

    Returns:
            nothing

    """
    session = get_db_session(db_url=DATABASE_URL)

    phases = (
        session.query(
            InterventionPhases
        )
        .filter(
            InterventionPhases.phase_name == phase
        )
        .first()
    )

    components = (
        session.query(
            InterventionComponents
        )
        .filter(
            InterventionComponents.intervention_component_name == intervention_component
        )
        .first()
    )

    # if the list of phases of components is empty, it is not in the DB
    if not phase or not components:
        raise ValueError('component or phase not found')

    session.add(UserInterventionState(
        users_nicedayuid=user_id,
        intervention_phase_id=phases.phase_id,
        intervention_component_id=components.intervention_component_id,
        completed=False,
        last_time=datetime.now().astimezone(TIMEZONE),
        last_part=0,
        next_planned_date=None,
        task_uuid=None
    )
    )
    session.commit()  # Update database


def get_activities_from_id(activity_id: int) -> InterventionActivity:
    """
    Get the InterventionActivity of an activity.
     Args:
            activity_id: the id of an activity

         Returns:
                The InterventionActivity correspondent to the activity_id

        """
    session = get_db_session(db_url=DATABASE_URL)

    activity = (
        session.query(
            InterventionActivity
        )
        .filter(
            InterventionActivity.intervention_activity_id == activity_id
        )
        .first()
    )

    return activity


def get_current_user_phase(user_id: int) -> str:
    """
       Get a number of random activities from the resources list.
        Args:
                 user_id: niceday user id

            Returns:
                    The name of the current phase of the user state machine

    """
    session = get_db_session(db_url=DATABASE_URL)

    user_fsm = (
        session.query(
            UserStateMachine
        )
        .filter(
            UserStateMachine.users_nicedayuid == user_id
        )
        .first()
    )

    return user_fsm.state


def get_current_phase_time(user_id: int, phase: str) -> int:
    """
       Get a number of random activities from the resources list.
        Args:
                 user_id: niceday user id
                 phase: current fsm state

            Returns:
                    The number of days or weeks in the current state

    """
    if phase not in [FsmStates.TRACKING, FsmStates.GOALS_SETTING, FsmStates.GOALS_SETTING]:
        time = get_days_from_start(user_id)
    else:
        time = get_execution_week(user_id)

    return time


def get_days_from_start(user_id: int) -> int:
    """
    Retrieve the number of days passed from the first day of intervention
    Args:
        user_id: ID of the user

    Returns:  number of days passed from the first day of intervention

    """
    start_date = get_start_date(user_id)

    current_date = date.today()

    spent_days = (current_date - start_date).days + 1  # if the date is the same, it is day 1

    return spent_days


def get_execution_week(user_id: int) -> int:
    """
    Retrieve the week number in the execution phase
    Args:
        user_id: ID of the user

    Returns:  number of weeks spent in the execution phase

    """
    session = get_db_session(db_url=DATABASE_URL)

    user = (
        session.query(
            Users
        )
        .filter(
            Users.nicedayuid == user_id
        )
        .first()
    )

    return user.execution_week


def get_intervention_component_id(intervention_component_name: str) -> int:
    """
       Get the id of an intervention component as stored in the DB
        from the intervention's name.
    Args:
            intervention_component_name: Name of the intervention component, as provided
            in the definitions

        Returns:
                The intervention_component_id stored in the DB
    """
    session = get_db_session(DATABASE_URL)

    selected = (
        session.query(
            InterventionComponents
        )
        .filter(
            InterventionComponents.intervention_component_name == intervention_component_name
        )
        .first()
    )

    intervention_component_id = selected.intervention_component_id
    return intervention_component_id


def get_latest_bot_utterance(events) -> Optional[Any]:
    """
       Get the latest utterance sent by the VC.
        Args:
                events: the events list, obtained from tracker.events

            Returns:
                    The name of the latest utterance

    """
    events_bot = []

    for event in events:
        if event['event'] == 'bot':
            events_bot.append(event)

    if (len(events_bot) != 0
            and 'metadata' in events_bot[-1]
            and 'utter_action' in events_bot[-1]['metadata']):
        last_utterance = events_bot[-1]['metadata']['utter_action']
    else:
        last_utterance = None

    return last_utterance


def get_random_activities(avoid_activity_id: int, number_of_activities: int
                          ) -> List[InterventionActivity]:
    """
       Get a number of random activities from the resources list.
        Args:
                avoid_activity_id: the intervention_activity_id of an activitye that
                should not be included in the list

                number_of_activities: the number of activities to be proposed

            Returns:
                    The list of number_of_activities random InterventionActivities

    """
    session = get_db_session(db_url=DATABASE_URL)

    available_activities = (
        session.query(
            InterventionActivity
        )
        .filter(
            InterventionActivity.intervention_activity_id != avoid_activity_id
        )
        .all()
    )

    rnd_activities = []

    for _ in range(number_of_activities):
        random_choice = secrets.choice(available_activities)
        rnd_activities.append(random_choice)
        available_activities.remove(random_choice)

    return rnd_activities


def get_possible_activities(user_id: int, activity_category: Optional[str] = None,
                            avoid_activity_id: Optional[int] = None
                            ) -> Tuple[List[InterventionActivity], List[InterventionActivity]]:
    """
       Get a number of random activities from the resources list.
        Args:
                user_id: ID of the user
                activity_category: category of activity to select from
                avoid_activity_id: the intervention_activity_id of an activity that
                should not be included in the list

            Returns:
                    A tuple containing a list of the mandatory activities as first element
                    and a list of the available activities as second element

    """

    timing = get_timing()
    curr_ph = get_current_user_phase(user_id)
    curr_time = get_current_phase_time(user_id, curr_ph)

    if activity_category is None:
        activities_list = list(filter(lambda x: x["resource_id"] != avoid_activity_id, timing))
    else:
        activities_list = list(filter(
            lambda x: x["category"] == activity_category and x["resource_id"] != avoid_activity_id,
            timing)
        )

    available_ids = []
    mandatory = []

    for resource in activities_list:
        if resource["always_available"]:
            available_ids.append(resource["resource_id"])
        else:
            phase = list(filter(lambda x: x["phase"] == curr_ph, resource["phases"]))
            if len(phase) > 0 and phase[0]["always_available"]:
                available_ids.append(resource["resource_id"])
            elif len(phase) > 0 and curr_time in phase[0]["available"]:
                available_ids.append(resource["resource_id"])
            # check if the current time is equal or higher than the mandatory. The user could
            # have rescheduled the dialog, so we need to take that into account. In case
            # the activity has been already performed, it is removed form the mandatory list
            if len(phase) > 0 and "mandatory" in phase[0]:
                for mandatory_time in phase[0]["mandatory"]:
                    if curr_time >= mandatory_time:
                        mandatory.append(resource["resource_id"])

    mandatory_ids = []
    # check if the mandatory activities have been already performed
    for activity in mandatory:
        # if the activity has been completed, do not report it as mandatory
        if is_activity_done(activity):
            mandatory_ids.append(activity)

    mandatory_ids = [get_activities_from_id(mandatory_id) for mandatory_id in mandatory_ids]
    available_ids = [get_activities_from_id(available_id) for available_id in available_ids]

    return mandatory_ids, available_ids


def get_start_date(user_id: int) -> date:
    """
    Retrieve teh starting date of the intervention for a user
    Args:
        user_id: ID of the user

    Returns: the intervention starting date

    """
    session = get_db_session(DATABASE_URL)

    selected = (session.query(Users)
                .filter(Users.nicedayuid == user_id)
                .one())

    start_date = selected.start_date

    return start_date


def get_closed_answers(user_id: int, question_id: int) -> List[DialogClosedAnswers]:
    """
       Get the closed answer responses associated with the given user and question.
        Args:
                user_id: the user_id of the user to retrieve the answers for
                question_id: the question_id for which the answers should be retrieved

            Returns:
                    All the answers that the user has given for the given question

    """
    session = get_db_session(db_url=DATABASE_URL)

    closed_answers = (
        session.query(
            DialogClosedAnswers
        )
        .join(ClosedAnswers)
        .filter(
            DialogClosedAnswers.users_nicedayuid == user_id,
            ClosedAnswers.question_id == question_id
        )
        .all()
    )

    return closed_answers


def get_all_closed_answers(question_id: int) -> List[ClosedAnswers]:
    """
       Get all the possible closed answers associated with a given question id.
        Args:
                question_id: the question_id for which the answers should be retrieved

            Returns:
                    All the possible answers to the question specified

    """
    session = get_db_session(db_url=DATABASE_URL)

    closed_answers = (
        session.query(
            ClosedAnswers
        )
        .filter(
            ClosedAnswers.question_id == question_id
        )
        .all()
    )

    return closed_answers


def get_open_answers(user_id: int, question_id: int) -> List[DialogOpenAnswers]:
    """
       Get the open answer responses associated with the given user and question.
        Args:
                user_id: the user_id of the user to retrieve the answers for
                question_id: the question_id for which the answers should be retrieved

            Returns:
                    The open answers that the user has given for the question

    """
    session = get_db_session(db_url=DATABASE_URL)

    open_answers = (
        session.query(
            DialogOpenAnswers
        )
        .filter(
            DialogOpenAnswers.users_nicedayuid == user_id,
            DialogOpenAnswers.question_id == question_id
        )
        .all()
    )

    return open_answers

<<<<<<< HEAD
def get_user(user_id: int) -> Users:
    """
       Get the user column in the database
        Args:
                user_id: the user_id of the user to retrieve

            Returns:
                    The user info stored in the database

    """
    session = get_db_session(db_url=DATABASE_URL)

    user_info = (
        session.query(
            Users
        )
        .filter(
            Users.nicedayuid == user_id
        )
        .one()
    )

    return user_info


def get_user_intervention_state(user_id: int) -> List[UserInterventionState]:
    """
       Get the user intervention state
        Args:
                user_id: the user_id of the user to retrieve the data for

            Returns:
                    The intervention state
=======

def is_activity_done(activity_id: int) -> bool:
    """
    Checks if an activity has been already completed by a user
    Args:
        activity_id: id of the activity to be checked

    Returns: True if the activity has been already completed, false otherwise
>>>>>>> 19f0a8f5

    """
    session = get_db_session(db_url=DATABASE_URL)

<<<<<<< HEAD
    intervention_state = (
        session.query(
            UserInterventionState
        )
        .filter(
            UserInterventionState.users_nicedayuid == user_id
=======
    activities = (
        session.query(
            InterventionActivitiesPerformed
        )
        .filter(
            InterventionActivitiesPerformed.intervention_activity_id == activity_id
>>>>>>> 19f0a8f5
        )
        .all()
    )

<<<<<<< HEAD
    return intervention_state

def get_user_intervention_state_hrs(user_id: int) -> List[UserInterventionState]:
    """
       Get the user intervention state for the hrs dialogs
        Args:
                user_id: the user_id of the user to retrieve the data for

            Returns:
                    The intervention state for the hrs dialogs

    """
    session = get_db_session(db_url=DATABASE_URL)

    hrs_components = [Components.RELAPSE_DIALOG_HRS, Components.RELAPSE_DIALOG_RELAPSE,
                      Components.RELAPSE_DIALOG_LAPSE]

    intervention_state = (
        session.query(
            UserInterventionState
        )
        .join(InterventionComponents)
        .filter(
            UserInterventionState.users_nicedayuid == user_id,
            InterventionComponents.intervention_component_name in hrs_components
        )
        .all()
    )

    return intervention_state
=======
    if len(activities) > 0:
        return True

    return False

>>>>>>> 19f0a8f5

def count_answers(answers: List[DialogClosedAnswers],
                  closed_answer_options: List[ClosedAnswers]) -> List[int]:
    """
       Count up the closed_answer responses for each answer option.
        Args:
                answers: the answers of the user, retreived from the database
                closed_answer_options: the answer options for the given question

            Returns:
                    An array of values, specifying the amount of occurences of an answer
                    for the corresponding option, aligning with the index of the option.
                    Example... [2, 1, 3] for ["At the gym", "At home", "Outside"]

    """
    result = [
        len(
            [answer for answer in answers if
             answer.closed_answers_id == closed_answer.closed_answers_id]
        ) for closed_answer in closed_answer_options
    ]
    return result


def week_day_to_numerical_form(week_day):
    if week_day.lower() == "monday":
        return 1
    if week_day.lower() == "tuesday":
        return 2
    if week_day.lower() == "wednesday":
        return 3
    if week_day.lower() == "thursday":
        return 4
    if week_day.lower() == "friday":
        return 5
    if week_day.lower() == "saturday":
        return 6
    if week_day.lower() == "sunday":
        return 7
    return -1


def add_subplot(fig, x_axis: List[str], data, figure_specifics) -> Any:
    """
       Add a barchart subplot to a given figure, with the following data.
        Args:
                fig: the figure to add a subplot to
                x_axis: the x-axis of the added bar chart, corresponds to the answer options
                data: the actual data, these are the values returned by count_answers
                figure_specifics: minor specifications about the subplot to be added
            Returns:
                    An updated figure, with the new barchart subplot added in.
    """
    legends, row, column, showlegend = figure_specifics
    for i, y_axis in enumerate(data):
        legend, color = legends[i]
        fig.add_trace(
            go.Bar(legendgroup=legend, name=legend, x=x_axis, y=y_axis,
                   showlegend=showlegend, marker_color=color, text=y_axis),
            row=row, col=column
        )
    fig.update_yaxes(visible=False, showticklabels=False)
    # Change the bar mode
    return fig


def populate_fig(fig, question_ids, user_id: int, legends) -> Any:
    """
       Populate a given figure with the responses for the closed answers,
       associated with the specific user.
        Args:
                fig: the figure to populate
                question_ids: the questions to retrieve the responses to
                user_id: the id of the user to retrieve the responses to
                legends: the titles and colors for the plot
            Returns:
                    A plot, showing the accumulated results for each
                    question specified by the parameters.
    """
    for i, question_ids_subset in enumerate(question_ids):
        closed_answer_options = get_all_closed_answers(question_ids_subset[0][0])

        data = []
        for question_ids_list in question_ids_subset:
            temp_data = [0] * len(closed_answer_options)
            for question_id in question_ids_list:
                closed_answers = get_all_closed_answers(question_id)
                answers = get_closed_answers(user_id, question_id)
                temp_data = [sum(x) for x in zip(temp_data, count_answers(answers, closed_answers))]
            data.append(temp_data)

        answer_descriptions = [answer.answer_description for answer in closed_answer_options]

        figure_specifics = [legends, i + 1, 1, bool(i == 0)]
        fig = add_subplot(fig, answer_descriptions, data, figure_specifics)

    return fig

<<<<<<< HEAD
def make_step_overview(date_array: List[str], step_array: List[int], step_goal: int) -> Any:
    """
       Makes the step overview for the weekly reflection dialog.
        Args:
                date_array: the list of dates for the y_axis
                step_array: the list of steps for the x_axis
                step_goal: the step goal of the user
            Returns:
                    A plot, showing the number of steps the user took each day
                    for a week, with a line representing the step goal and the
                    bars being green if they accomplished their goal and red if
                    not.
    """
    data = pd.DataFrame(
        {'date': date_array,
         'steps': step_array})

    data['goal_achieved'] = data['steps'] >= step_goal

    fig = go.Figure(go.Bar(x=data['steps'],
                           y=data['date'],
                           orientation='h',
                           marker=dict(color=data['goal_achieved'].map(
                               {True: 'green', False: 'red'}))))

    fig.add_shape(type='line',
                  x0=step_goal,
                  y0=-0.5,
                  x1=step_goal,
                  y1=len(data) - 0.5,
                  line=dict(color='black', width=3, dash='longdash'))

    fig.add_annotation(x=step_goal,
                       y=-1,
                       text=f'Step Goal: {step_goal}',
                       showarrow=False,
                       font=dict(size=14, color='black'))

    for i, step in enumerate(data['steps']):
        fig.add_annotation(x=step,
                           y=i,
                           text=str(step),
                           showarrow=False,
                           font=dict(size=12, color='black'),
                           xshift=5)

    fig.update_layout(title='Step overview',
                      height=500,
                      margin=dict(l=150),
                      xaxis=dict(tickformat='d'))
    return fig
=======

def get_faik_text(user_id):
    session = get_db_session(db_url=DATABASE_URL)

    kit_text = ""
    filled = False  # Whether the first aid kit has content
    activity_ids_list = []  # List of activity IDs

    # get the highest scored activities
    top_five_activities = (
        session.query(
            FirstAidKit
        ).order_by(FirstAidKit.activity_rating.desc())
        .filter(
            FirstAidKit.users_nicedayuid == user_id
        )
        .limit(NUM_TOP_ACTIVITIES).all()
    )

    if top_five_activities is not None:
        for activity_idx, activity in enumerate(top_five_activities):
            kit_text += str(activity_idx + 1) + ") "
            kit_text += activity.intervention_activity.intervention_activity_title
            kit_text += ": " + activity.intervention_activity.intervention_activity_description
            if not activity_idx == len(top_five_activities) - 1:
                kit_text += "\n"

            activity_ids_list.append(activity.intervention_activity.intervention_activity_id)
        filled = True

    return kit_text, filled, activity_ids_list
>>>>>>> 19f0a8f5
<|MERGE_RESOLUTION|>--- conflicted
+++ resolved
@@ -21,14 +21,11 @@
                                               InterventionComponents,
                                               InterventionPhases,
                                               UserInterventionState,
-<<<<<<< HEAD
-                                              ClosedAnswers)
+                                              ClosedAnswers, FirstAidKit,
+                                              ClosedAnswers, UserStateMachine)
 from virtual_coach_db.helper.helper_functions import get_db_session
 from virtual_coach_db.helper.definitions import Components
 import pandas as pd
-=======
-                                              FirstAidKit,
-                                              ClosedAnswers, UserStateMachine)
 
 from virtual_coach_db.helper.helper_functions import get_db_session, get_timing
 
@@ -142,7 +139,6 @@
     selected.preferred_time = preferred_time
 
     session.commit()
->>>>>>> 19f0a8f5
 
 
 def store_long_term_pa_goal_to_db(user_id: int, long_term_pa_goal: str):
@@ -709,7 +705,7 @@
 
     return open_answers
 
-<<<<<<< HEAD
+
 def get_user(user_id: int) -> Users:
     """
        Get the user column in the database
@@ -734,16 +730,6 @@
 
     return user_info
 
-
-def get_user_intervention_state(user_id: int) -> List[UserInterventionState]:
-    """
-       Get the user intervention state
-        Args:
-                user_id: the user_id of the user to retrieve the data for
-
-            Returns:
-                    The intervention state
-=======
 
 def is_activity_done(activity_id: int) -> bool:
     """
@@ -752,32 +738,47 @@
         activity_id: id of the activity to be checked
 
     Returns: True if the activity has been already completed, false otherwise
->>>>>>> 19f0a8f5
-
-    """
-    session = get_db_session(db_url=DATABASE_URL)
-
-<<<<<<< HEAD
+
+    """
+    session = get_db_session(db_url=DATABASE_URL)
+    activities = (
+        session.query(
+            InterventionActivitiesPerformed
+        )
+        .filter(
+            InterventionActivitiesPerformed.intervention_activity_id == activity_id
+        ).all()
+    )
+    if len(activities) > 0:
+        return True
+
+    return False
+
+
+def get_user_intervention_state(user_id: int) -> List[UserInterventionState]:
+    """
+       Get the user intervention state
+        Args:
+                user_id: the user_id of the user to retrieve the data for
+
+            Returns:
+                    The intervention state
+
+    """
+    session = get_db_session(db_url=DATABASE_URL)
+
     intervention_state = (
         session.query(
             UserInterventionState
         )
         .filter(
             UserInterventionState.users_nicedayuid == user_id
-=======
-    activities = (
-        session.query(
-            InterventionActivitiesPerformed
-        )
-        .filter(
-            InterventionActivitiesPerformed.intervention_activity_id == activity_id
->>>>>>> 19f0a8f5
         )
         .all()
     )
 
-<<<<<<< HEAD
     return intervention_state
+
 
 def get_user_intervention_state_hrs(user_id: int) -> List[UserInterventionState]:
     """
@@ -807,13 +808,7 @@
     )
 
     return intervention_state
-=======
-    if len(activities) > 0:
-        return True
-
-    return False
-
->>>>>>> 19f0a8f5
+
 
 def count_answers(answers: List[DialogClosedAnswers],
                   closed_answer_options: List[ClosedAnswers]) -> List[int]:
@@ -912,7 +907,7 @@
 
     return fig
 
-<<<<<<< HEAD
+
 def make_step_overview(date_array: List[str], step_array: List[int], step_goal: int) -> Any:
     """
        Makes the step overview for the weekly reflection dialog.
@@ -964,7 +959,6 @@
                       margin=dict(l=150),
                       xaxis=dict(tickformat='d'))
     return fig
-=======
 
 def get_faik_text(user_id):
     session = get_db_session(db_url=DATABASE_URL)
@@ -995,5 +989,4 @@
             activity_ids_list.append(activity.intervention_activity.intervention_activity_id)
         filled = True
 
-    return kit_text, filled, activity_ids_list
->>>>>>> 19f0a8f5
+    return kit_text, filled, activity_ids_list