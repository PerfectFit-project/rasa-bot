--- conflicted
+++ resolved
@@ -55,25 +55,17 @@
     return intervention_component_id
 
 
-<<<<<<< HEAD
 def get_latest_bot_utterance(events) -> str:
-=======
-def get_latest_bot_utterance(events):
->>>>>>> 900e6797
     events_bot = []
 
     for event in events:
         if event['event'] == 'bot':
             events_bot.append(event)
 
-<<<<<<< HEAD
-    last_utterance = events_bot[-1]['metadata']['utter_action']
-=======
     if len(events_bot) != 0:
         last_utterance = events_bot[-1]['metadata']['utter_action']
     else:
         last_utterance = None
->>>>>>> 900e6797
 
     return last_utterance
 
