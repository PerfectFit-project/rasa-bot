"""
Helper functions for rasa actions.
"""
import numpy as np
import plotly.graph_objects as go
import secrets

from datetime import datetime
from typing import List, Optional, Any
from .definitions import (AFTERNOON_SEND_TIME,
                          DATABASE_URL, EVENING_SEND_TIME,
                          MORNING_SEND_TIME, 
                          PROFILE_CREATION_CONF_SLOTS,
                          TIMEZONE, NUM_TOP_ACTIVITIES)

from virtual_coach_db.dbschema.models import (Users, DialogClosedAnswers, 
                                              DialogOpenAnswers, 
                                              InterventionActivity,
                                              InterventionActivitiesPerformed,
                                              InterventionComponents,
                                              InterventionPhases,
                                              UserInterventionState,
                                              FirstAidKit,
                                              ClosedAnswers)
<<<<<<< HEAD
from virtual_coach_db.helper.helper_functions import get_db_session, get_timing
=======

from virtual_coach_db.helper.helper_functions import get_db_session
>>>>>>> 5aa714ae


def compute_godin_level(tracker) -> int:
    "Compute the Godin activity level (0-2)."
    
    godin_light = tracker.get_slot("profile_creation_godin_light_slot")
    godin_mod = tracker.get_slot("profile_creation_godin_moderate_slot")
    godin_inten = tracker.get_slot("profile_creation_godin_intensive_slot")

    godin_score = 9 * godin_inten + 5 * godin_mod + 3 * godin_light

    godin_level = 0  # insufficiently active/sedentary
    if godin_score >= 24: # 24 units or more is active
        godin_level = 2
    elif godin_score >= 14:  # 14-23 is moderately active
        godin_level = 1
 
    return godin_level


def compute_mean_cluster_similarity_ratings(tracker):
    "Compute mean similarity ratings for testimonial clusters."
    
    # First for cluster 1
    c1_1 = tracker.get_slot("profile_creation_sim_2_slot")
    c1_2 = tracker.get_slot("profile_creation_sim_4_slot")
    c1_mean = (c1_1 + c1_2) / 2
    # Next for cluster 3
    c3_1 = tracker.get_slot("profile_creation_sim_1_slot")
    c3_2 = tracker.get_slot("profile_creation_sim_3_slot")
    c3_mean = (c3_1 + c3_2) / 2
    
    return c1_mean, c3_mean


def compute_mean_confidence(tracker) -> float:
    "Compute mean confidence."
    
    # Get confidence slots from tracker
    conf = [tracker.get_slot(slot_name) for slot_name in PROFILE_CREATION_CONF_SLOTS]
    
    # Replace -1 with 0 (-1 are values people never filled in because
    # the confidence was already low for the previous amount of physical activity)
    conf = [i if not i == -1 else 0 for i in conf]
    
    # Compute average and multiply with 10 (we used a scale from 0 to 10,
    # but the database uses a scale from 0 to 100)
    conf_avg = np.mean(conf) * 10
    
    return conf_avg


def compute_preferred_time(tracker):
    "Compute a person's preferred time for intervention components."
    
    # Get preferred time
    time_slot = tracker.get_slot("profile_creation_time_slot")
    time_hour = MORNING_SEND_TIME
    if time_slot == 2:
        time_hour = AFTERNOON_SEND_TIME
    elif time_slot == 3:
        time_hour = EVENING_SEND_TIME

    # year, month, day, hour, minute, second, microsecond
    # We only care about the hours
    preferred_time = datetime(2023, 1, 1, time_hour).astimezone(TIMEZONE)
    
    return preferred_time


def store_profile_creation_data_to_db(user_id: int, godin_activity_level: int, 
                                      running_walking_pref: int, 
                                      self_efficacy_pref: float,
                                      sim_cluster_1: float, sim_cluster_3: float,
                                      participant_code: str, week_days: str,
                                      preferred_time):
    #pylint: disable=too-many-arguments
    """
    Stores profile creation data for a user in the database.

    Args:
        user_id (int): The ID of the user to store the evaluation for.
        godin_activity_level (int): Godin activity level (0,1, or 2).
        runnin_walking_pref (int): Preference for walking (0) or running (1).
        self_efficacy_pref (float): Self-efficacy for preference of walking or running
                                    (between 0 and 100).
        sim_cluster_1 (float): Mean similarity for cluster 1 (between -3 and 3).
        sim_cluster_2 (float): Mean similarity for cluster 3 (between -3 and 3).
        participant_code (str): Participant 5-character code.
        week_days (str): String with numbers of preferred days for intervention
                         (e.g., '1' for monday).
        preferred_time: Preferred time of day for intervention.
    
    Returns:
        Nothing.
    """

    session = get_db_session(db_url=DATABASE_URL)  # Create session object to connect db
    
    selected = session.query(Users).filter_by(nicedayuid=user_id).one()

    selected.testim_godin_activity_level = godin_activity_level
    selected.testim_running_walking_pref = running_walking_pref
    selected.testim_self_efficacy_pref = self_efficacy_pref
    selected.testim_sim_cluster_1 = sim_cluster_1
    selected.testim_sim_cluster_3 = sim_cluster_3
    selected.participant_code = participant_code
    selected.week_days = week_days
    selected.preferred_time = preferred_time
    
    session.commit()


def store_long_term_pa_goal_to_db(user_id: int, long_term_pa_goal: str):
    """
        Store a user's long-term physical activity (PA) goal in the database.

        Args:
            user_id (int): The id of the user.
            long_term_pa_goal (str): The long-term PA goal.

        Returns:
            Nothing
    """

    session = get_db_session(db_url=DATABASE_URL)  # Create session object to connect db
    selected = session.query(Users).filter_by(nicedayuid=user_id).one()
    selected.long_term_pa_goal = long_term_pa_goal
    session.commit()


def store_quit_date_to_db(user_id: int, quit_date: str):
    """
    Store the quit date for a user in the database.

    Args:
        user_id (int): The id of the user.
        quit_date (str): The quit date in the format 'dd-mm-yyyy'.

    Returns:
        Nothing
    """

    session = get_db_session(db_url=DATABASE_URL)  # Create session object to connect db
    selected = session.query(Users).filter_by(nicedayuid=user_id).one()
    selected.quit_date = datetime.strptime(quit_date, '%d-%m-%Y')
    session.commit()


def store_dialog_closed_answer_to_db(user_id: int, question_id: int, answer_value: int):
    """
       saves to the db a closed answer

        Args:
            user_id: niceday user id
            question_id: the id of the question. The ids are listed in
            virtual_coach_db.helper.definitions in the DialogQuestionsEnum class
            answer_value: the value chosen by the user

        Returns:
                nothing

    """
    session = get_db_session(db_url=DATABASE_URL)  # Create session object to connect db
    selected = session.query(Users).filter_by(nicedayuid=user_id).one()
    # The answers to the closed questions are pre-defined and initialized in the DB.
    # To have a unique known ID for the answers that we can use to store the user's response,
    # it is assigned by combining the question id and the value of the answer (always a number)
    # using the following logic. See also virtual_coach_db.helper.populate_db
    answer_id = answer_value + question_id * 100

    entry = DialogClosedAnswers(closed_answers_id=answer_id,
                                datetime=datetime.now().astimezone(TIMEZONE))
    selected.dialog_closed_answers.append(entry)
    session.commit()  # Update database


def store_pf_evaluation_to_db(user_id: int, pf_evaluation_grade: int, pf_evaluation_comment: str):
    """
    Stores a performance evaluation grade and comment for a user in the database.

    Args:
        user_id (int): The ID of the user to store the evaluation for.
        pf_evaluation_grade (int): The grade of the performance evaluation, from 0 to 10.
        pf_evaluation_comment (str): The comment accompanying the performance evaluation.

    """

    session = get_db_session(db_url=DATABASE_URL)  # Create session object to connect db
    selected = session.query(Users).filter_by(nicedayuid=user_id).one()
    selected.pf_evaluation_grade = pf_evaluation_grade
    selected.pf_evaluation_comment = pf_evaluation_comment
    session.commit()


def get_user_intervention_activity_inputs(user_id: int, activity_id: int):
    session = get_db_session(db_url=DATABASE_URL)

    user_inputs = (
        session.query(
            InterventionActivitiesPerformed
        )
        .filter(
            InterventionActivitiesPerformed.users_nicedayuid == user_id,
            InterventionActivitiesPerformed.intervention_activity_id == activity_id
        ).all()
    )

    return user_inputs


def store_dialog_closed_answer_list_to_db(user_id: int, question_id: int, answers_values: str):
    """
       saves to the db all the closed answers provided as a string, where each answer value
       is separated from the other by a space character

        Args:
            user_id: niceday user id
            question_id: the id of the question. The ids are listed in
            virtual_coach_db.helper.definitions in the DialogQuestionsEnum class
            answers_values: the values chosen by the user

        Returns:
                nothing

    """

    values = list(map(int, answers_values.split()))

    for item in values:
        store_dialog_closed_answer_to_db(user_id,
                                         question_id,
                                         item)


def store_dialog_open_answer_to_db(user_id: int, question_id: int, answer_value: str):
    """
       saves to the db an open answer

        Args:
            user_id: niceday user id
            question_id: the id of the question. The ids are listed in
            virtual_coach_db.helper.definitions in the DialogQuestionsEnum class
            answer_value: the value chosen by the user

        Returns:
                nothing

    """

    session = get_db_session(db_url=DATABASE_URL)  # Create session object to connect db
    selected = session.query(Users).filter_by(nicedayuid=user_id).one()

    entry = DialogOpenAnswers(question_id=question_id,
                              answer_value=answer_value,
                              datetime=datetime.now().astimezone(TIMEZONE))
    selected.dialog_open_answers.append(entry)
    session.commit()  # Update database


def store_user_intervention_state(user_id: int, intervention_component: str, phase: str):
    """
    Updater the user_intervention_state table, adding a new row with the intervention_component

    Args:
        user_id: niceday user id
        intervention_component: the name of the intervention component.
                                The names are listed in virtual_coach_db.helper.definitions
                                in the Components class
        phase: the name of the phase. The names are listed in virtual_coach_db.helper.definitions
               Phases class

    Returns:
            nothing

    """
    session = get_db_session(db_url=DATABASE_URL)

    phases = (
        session.query(
            InterventionPhases
        )
        .filter(
            InterventionPhases.phase_name == phase
        )
        .all()
    )

    components = (
        session.query(
            InterventionComponents
        )
        .filter(
            InterventionComponents.intervention_component_name == intervention_component
        )
        .all()
    )

    # if the list of phases of components is empty, it is not in the DB
    if not phase or not components:
        raise ValueError('component or phase not found')

    session.add(UserInterventionState(
        users_nicedayuid=user_id,
        intervention_phase_id=phases[0].phase_id,
        intervention_component_id=components[0].intervention_component_id,
        completed=False,
        last_time=datetime.now().astimezone(TIMEZONE),
        last_part=0,
        next_planned_date=None,
        task_uuid=None
    )
    )
    session.commit()  # Update database


def get_intervention_component_id(intervention_component_name: str) -> int:
    """
       Get the id of an intervention component as stored in the DB
        from the intervention's name.
    Args:
            intervention_component_name: Name of the intervention component, as provided
            in the definitions

        Returns:
                The intervention_component_id stored in the DB
    """
    session = get_db_session(DATABASE_URL)

    selected = (
        session.query(
            InterventionComponents
        )
        .filter(
            InterventionComponents.intervention_component_name == intervention_component_name
        )
        .all()
    )

    intervention_component_id = selected[0].intervention_component_id
    return intervention_component_id


def get_latest_bot_utterance(events) -> Optional[Any]:
    """
       Get the latest utterance sent by the VC.
        Args:
                events: the events list, obtained from tracker.events

            Returns:
                    The name of the latest utterance

    """
    events_bot = []

    for event in events:
        if event['event'] == 'bot':
            events_bot.append(event)

    if (len(events_bot) != 0
            and 'metadata' in events_bot[-1]
            and 'utter_action' in events_bot[-1]['metadata']):
        last_utterance = events_bot[-1]['metadata']['utter_action']
    else:
        last_utterance = None

    return last_utterance


def get_random_activities(avoid_activity_id: int, number_of_activities: int
                          ) -> List[InterventionActivity]:
    """
       Get a number of random activities from the resources list.
        Args:
                avoid_activity_id: the intervention_activity_id of an activitye that
                should not be included in the list

                number_of_activities: the number of activities to be proposed

            Returns:
                    The list of number_of_activities random InterventionActivities

    """
    session = get_db_session(db_url=DATABASE_URL)

    available_activities = (
        session.query(
            InterventionActivity
        )
        .filter(
            InterventionActivity.intervention_activity_id != avoid_activity_id
        )
        .all()
    )

    rnd_activities = []

    for _ in range(number_of_activities):
        random_choice = secrets.choice(available_activities)
        rnd_activities.append(random_choice)
        available_activities.remove(random_choice)

    return rnd_activities


<<<<<<< HEAD
def get_possible_activities(user_id: int, activity_type: str, avoid_activity_id: int
                            ) -> List[InterventionActivity]:
    """
       Get a number of random activities from the resources list.
        Args:
                user_id: ID of the user
                activity_type: category of activity to select from
                avoid_activity_id: the intervention_activity_id of an activitye that
                should not be included in the list

            Returns:
                    The list of InterventionActivities available

    """

    timing = get_timing()

    available = []
    mandatory = []

    for resource in timing:
        if resource["always_available"]:
            available.append(resource["resource_id"])
        else:
            phases = resource["phases"]
            for phase in list(filter(lambda x: x["phase"] == curr_ph, phases)):
                if phase["always_available"]:
                    available.append(resource["resource_id"])
                elif curr_time in phase["available"]:
                    available.append(resource["resource_id"])
                if curr_time in phase["mandatory"]:
                    mandatory.append(resource["resource_id"])

    session = get_db_session(db_url=DATABASE_URL)

    available_activities = (
        session.query(
            InterventionActivity
        )
        .filter(
            InterventionActivity.intervention_activity_id != avoid_activity_id
        )
        .all()
    )

    rnd_activities = []

    for _ in range(number_of_activities):
        random_choice = secrets.choice(available_activities)
        rnd_activities.append(random_choice)
        available_activities.remove(random_choice)

    return rnd_activities


=======
>>>>>>> 5aa714ae
def get_closed_answers(user_id: int, question_id: int) -> List[DialogClosedAnswers]:
    """
       Get the closed answer responses associated with the given user and question.
        Args:
                user_id: the user_id of the user to retrieve the answers for
                question_id: the question_id for which the answers should be retrieved

            Returns:
                    All the answers that the user has given for the given question

    """
    session = get_db_session(db_url=DATABASE_URL)

    closed_answers = (
        session.query(
            DialogClosedAnswers
        )
        .join(ClosedAnswers)
        .filter(
            DialogClosedAnswers.users_nicedayuid == user_id,
            ClosedAnswers.question_id == question_id
        )
        .all()
    )

    return closed_answers


def get_all_closed_answers(question_id: int) -> List[ClosedAnswers]:
    """
       Get all the possible closed answers associated with a given question id.
        Args:
                question_id: the question_id for which the answers should be retrieved

            Returns:
                    All the possible answers to the question specified

    """
    session = get_db_session(db_url=DATABASE_URL)

    closed_answers = (
        session.query(
            ClosedAnswers
        )
        .filter(
            ClosedAnswers.question_id == question_id
        )
        .all()
    )

    return closed_answers


def get_open_answers(user_id: int, question_id: int) -> List[DialogOpenAnswers]:
    """
       Get the open answer responses associated with the given user and question.
        Args:
                user_id: the user_id of the user to retrieve the answers for
                question_id: the question_id for which the answers should be retrieved

            Returns:
                    The open answers that the user has given for the question

    """
    session = get_db_session(db_url=DATABASE_URL)

    open_answers = (
        session.query(
            DialogOpenAnswers
        )
        .filter(
            DialogOpenAnswers.users_nicedayuid == user_id,
            DialogOpenAnswers.question_id == question_id
        )
        .all()
    )

    return open_answers


def count_answers(answers: List[DialogClosedAnswers],
                  closed_answer_options: List[ClosedAnswers]) -> List[int]:
    """
       Count up the closed_answer responses for each answer option.
        Args:
                answers: the answers of the user, retreived from the database
                closed_answer_options: the answer options for the given question

            Returns:
                    An array of values, specifying the amount of occurences of an answer
                    for the corresponding option, aligning with the index of the option.
                    Example... [2, 1, 3] for ["At the gym", "At home", "Outside"]

    """
    result = [
        len(
            [answer for answer in answers if
             answer.closed_answers_id == closed_answer.closed_answers_id]
        ) for closed_answer in closed_answer_options
    ]
    return result


def week_day_to_numerical_form(week_day):
    if week_day.lower() == "monday":
        return 1
    if week_day.lower() == "tuesday":
        return 2
    if week_day.lower() == "wednesday":
        return 3
    if week_day.lower() == "thursday":
        return 4
    if week_day.lower() == "friday":
        return 5
    if week_day.lower() == "saturday":
        return 6
    if week_day.lower() == "sunday":
        return 7
    return -1


def add_subplot(fig, x_axis: List[str], data, figure_specifics) -> Any:
    """
       Add a barchart subplot to a given figure, with the following data.
        Args:
                fig: the figure to add a subplot to
                x_axis: the x-axis of the added bar chart, corresponds to the answer options
                data: the actual data, these are the values returned by count_answers
                figure_specifics: minor specifications about the subplot to be added
            Returns:
                    An updated figure, with the new barchart subplot added in.
    """
    legends, row, column, showlegend = figure_specifics
    for i, y_axis in enumerate(data):
        legend, color = legends[i]
        fig.add_trace(
            go.Bar(legendgroup=legend, name=legend, x=x_axis, y=y_axis,
                   showlegend=showlegend, marker_color=color, text=y_axis),
            row=row, col=column
        )
    fig.update_yaxes(visible=False, showticklabels=False)
    # Change the bar mode
    return fig


def populate_fig(fig, question_ids, user_id: int, legends) -> Any:
    """
       Populate a given figure with the responses for the closed answers,
       associated with the specific user.
        Args:
                fig: the figure to populate
                question_ids: the questions to retrieve the responses to
                user_id: the id of the user to retrieve the responses to
                legends: the titles and colors for the plot
            Returns:
                    A plot, showing the accumulated results for each
                    question specified by the parameters.
    """
    for i, question_ids_subset in enumerate(question_ids):
        closed_answer_options = get_all_closed_answers(question_ids_subset[0][0])

        data = []
        for question_ids_list in question_ids_subset:
            temp_data = [0] * len(closed_answer_options)
            for question_id in question_ids_list:
                closed_answers = get_all_closed_answers(question_id)
                answers = get_closed_answers(user_id, question_id)
                temp_data = [sum(x) for x in zip(temp_data, count_answers(answers, closed_answers))]
            data.append(temp_data)

        answer_descriptions = [answer.answer_description for answer in closed_answer_options]

        figure_specifics = [legends, i + 1, 1, bool(i == 0)]
        fig = add_subplot(fig, answer_descriptions, data, figure_specifics)

    return fig


def get_faik_text(user_id):
    session = get_db_session(db_url=DATABASE_URL)
    
    kit_text = ""
    filled = False  # Whether the first aid kit has content
    activity_ids_list = []  # List of activity IDs

    # get the highest scored activities
    top_five_activities = (
        session.query(
            FirstAidKit
        ).order_by(FirstAidKit.activity_rating.desc())
        .filter(
            FirstAidKit.users_nicedayuid == user_id
        )
        .limit(NUM_TOP_ACTIVITIES).all()
    )

    if top_five_activities is not None:
        for activity_idx, activity in enumerate(top_five_activities):
            kit_text += str(activity_idx + 1) + ") "
            kit_text += activity.intervention_activity.intervention_activity_title
            kit_text += ": " + activity.intervention_activity.intervention_activity_description
            if not activity_idx == len(top_five_activities) - 1:
                kit_text += "\n"

            activity_ids_list.append(activity.intervention_activity.intervention_activity_id)
        filled = True

    return kit_text, filled, activity_ids_list<|MERGE_RESOLUTION|>--- conflicted
+++ resolved
@@ -22,12 +22,8 @@
                                               UserInterventionState,
                                               FirstAidKit,
                                               ClosedAnswers)
-<<<<<<< HEAD
-from virtual_coach_db.helper.helper_functions import get_db_session, get_timing
-=======
 
 from virtual_coach_db.helper.helper_functions import get_db_session
->>>>>>> 5aa714ae
 
 
 def compute_godin_level(tracker) -> int:
@@ -433,64 +429,61 @@
     return rnd_activities
 
 
-<<<<<<< HEAD
-def get_possible_activities(user_id: int, activity_type: str, avoid_activity_id: int
-                            ) -> List[InterventionActivity]:
-    """
-       Get a number of random activities from the resources list.
-        Args:
-                user_id: ID of the user
-                activity_type: category of activity to select from
-                avoid_activity_id: the intervention_activity_id of an activitye that
-                should not be included in the list
-
-            Returns:
-                    The list of InterventionActivities available
-
-    """
-
-    timing = get_timing()
-
-    available = []
-    mandatory = []
-
-    for resource in timing:
-        if resource["always_available"]:
-            available.append(resource["resource_id"])
-        else:
-            phases = resource["phases"]
-            for phase in list(filter(lambda x: x["phase"] == curr_ph, phases)):
-                if phase["always_available"]:
-                    available.append(resource["resource_id"])
-                elif curr_time in phase["available"]:
-                    available.append(resource["resource_id"])
-                if curr_time in phase["mandatory"]:
-                    mandatory.append(resource["resource_id"])
-
-    session = get_db_session(db_url=DATABASE_URL)
-
-    available_activities = (
-        session.query(
-            InterventionActivity
-        )
-        .filter(
-            InterventionActivity.intervention_activity_id != avoid_activity_id
-        )
-        .all()
-    )
-
-    rnd_activities = []
-
-    for _ in range(number_of_activities):
-        random_choice = secrets.choice(available_activities)
-        rnd_activities.append(random_choice)
-        available_activities.remove(random_choice)
-
-    return rnd_activities
-
-
-=======
->>>>>>> 5aa714ae
+# def get_possible_activities(user_id: int, activity_type: str, avoid_activity_id: int
+#                             ) -> List[InterventionActivity]:
+#     """
+#        Get a number of random activities from the resources list.
+#         Args:
+#                 user_id: ID of the user
+#                 activity_type: category of activity to select from
+#                 avoid_activity_id: the intervention_activity_id of an activitye that
+#                 should not be included in the list
+#
+#             Returns:
+#                     The list of InterventionActivities available
+#
+#     """
+#
+#     timing = get_timing()
+#
+#     available = []
+#     mandatory = []
+#
+#     for resource in timing:
+#         if resource["always_available"]:
+#             available.append(resource["resource_id"])
+#         else:
+#             phases = resource["phases"]
+#             for phase in list(filter(lambda x: x["phase"] == curr_ph, phases)):
+#                 if phase["always_available"]:
+#                     available.append(resource["resource_id"])
+#                 elif curr_time in phase["available"]:
+#                     available.append(resource["resource_id"])
+#                 if curr_time in phase["mandatory"]:
+#                     mandatory.append(resource["resource_id"])
+#
+#     session = get_db_session(db_url=DATABASE_URL)
+#
+#     available_activities = (
+#         session.query(
+#             InterventionActivity
+#         )
+#         .filter(
+#             InterventionActivity.intervention_activity_id != avoid_activity_id
+#         )
+#         .all()
+#     )
+#
+#     rnd_activities = []
+#
+#     for _ in range(number_of_activities):
+#         random_choice = secrets.choice(available_activities)
+#         rnd_activities.append(random_choice)
+#         available_activities.remove(random_choice)
+#
+#     return rnd_activities
+
+
 def get_closed_answers(user_id: int, question_id: int) -> List[DialogClosedAnswers]:
     """
        Get the closed answer responses associated with the given user and question.
