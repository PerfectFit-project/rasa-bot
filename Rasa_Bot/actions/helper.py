"""
Helper functions for rasa actions.
"""
import logging
import numpy as np
import pandas as pd
import plotly.graph_objects as go
import secrets

from celery import Celery
from datetime import datetime, date
from typing import Any, List, Optional, Tuple
from .definitions import (AFTERNOON_SEND_TIME,
                          REDIS_URL,
                          DATABASE_URL,
                          EVENING_SEND_TIME,
                          MORNING_SEND_TIME,
                          NUM_TOP_ACTIVITIES,
                          PROFILE_CREATION_CONF_SLOTS,
                          TIMEZONE,
                          FsmStates)

from virtual_coach_db.dbschema.models import (ClosedAnswers,
                                              DialogClosedAnswers,
                                              DialogOpenAnswers,
                                              DialogQuestions,
                                              FirstAidKit,
                                              InterventionActivity,
                                              InterventionActivitiesPerformed,
                                              InterventionComponents,
                                              UserInterventionState,
                                              UserStateMachine,
                                              Users)

from virtual_coach_db.helper.definitions import Components, DialogQuestionsEnum
from virtual_coach_db.helper.helper_functions import get_db_session, get_timing

celery = Celery(broker=REDIS_URL)


def figure_has_data(question_ids, user_id):
    """
    Check if the data for a figure has any values.
    
    Args:
        question_ids: the questions to retrieve the responses to for the figure
        user_id: ID of the user

    Returns:
        boolean indicating whether there is data for the figure.
    """
    for question_ids_subset in question_ids:
        for question_ids_list in question_ids_subset:
            for question_id in question_ids_list:
                answers = get_closed_answers(user_id, question_id)
                if len(answers) > 0:
                    return True

    return False


def mark_completion(user_id, dialog):
    celery.send_task('celery_tasks.intervention_component_completed', (user_id, dialog))

    return []


def compute_godin_level(tracker) -> int:
    "Compute the Godin activity level (0-2)."

    godin_light = tracker.get_slot("profile_creation_godin_light_slot")
    godin_mod = tracker.get_slot("profile_creation_godin_moderate_slot")
    godin_inten = tracker.get_slot("profile_creation_godin_intensive_slot")

    godin_score = 9 * godin_inten + 5 * godin_mod + 3 * godin_light

    godin_level = 0  # insufficiently active/sedentary
    if godin_score >= 24:  # 24 units or more is active
        godin_level = 2
    elif godin_score >= 14:  # 14-23 is moderately active
        godin_level = 1

    return godin_level


def compute_mean_cluster_similarity_ratings(tracker):
    "Compute mean similarity ratings for testimonial clusters."

    # First for cluster 1
    c1_1 = tracker.get_slot("profile_creation_sim_2_slot")
    c1_2 = tracker.get_slot("profile_creation_sim_4_slot")
    c1_mean = (c1_1 + c1_2) / 2
    # Next for cluster 3
    c3_1 = tracker.get_slot("profile_creation_sim_1_slot")
    c3_2 = tracker.get_slot("profile_creation_sim_3_slot")
    c3_mean = (c3_1 + c3_2) / 2

    return c1_mean, c3_mean


def compute_mean_confidence(tracker) -> float:
    "Compute mean confidence."

    # Get confidence slots from tracker
    conf = [tracker.get_slot(slot_name) for slot_name in PROFILE_CREATION_CONF_SLOTS]

    # Replace -1 with 0 (-1 are values people never filled in because
    # the confidence was already low for the previous amount of physical activity)
    conf = [i if not i == -1 else 0 for i in conf]

    # Compute average and multiply with 10 (we used a scale from 0 to 10,
    # but the database uses a scale from 0 to 100)
    conf_avg = np.mean(conf) * 10

    return conf_avg


def compute_preferred_time(tracker):
    "Compute a person's preferred time for intervention components."

    # Get preferred time
    time_slot = tracker.get_slot("profile_creation_time_slot")
    time_hour = MORNING_SEND_TIME
    if time_slot == 2:
        time_hour = AFTERNOON_SEND_TIME
    elif time_slot == 3:
        time_hour = EVENING_SEND_TIME

    # year, month, day, hour, minute, second, microsecond
    # We only care about the hours
    preferred_time = datetime(2023, 1, 1, time_hour).astimezone(TIMEZONE)

    return preferred_time


def dialog_to_be_completed(user_id: int) -> bool:
    """
    Checks if a dialog has to be completed.

    Args:
        user_id: ID of the user
    Returns:
        True if a dialog has to be completed, false otherwise

    """

    session = get_db_session(db_url=DATABASE_URL)

    uncompleted = (
        session.query(
            UserInterventionState
        )
        .join(InterventionComponents)
        .order_by(UserInterventionState.last_time.desc())
        .filter(
            UserInterventionState.users_nicedayuid == user_id,
            UserInterventionState.completed.is_(False),
            UserInterventionState.last_time.isnot(None)
        )
        .first()
    )

    if uncompleted is None:
        return False

    return True


def get_last_completed_dialog_part_from_db(user_id: int,
                                           intervention_component_id: int):
    """Get last completed dialog part from db."""

    session = get_db_session(db_url=DATABASE_URL)

    # Get most recent uncompleted entry for component from db
    selected = (
        session.query(
            UserInterventionState
        ).order_by(UserInterventionState.last_time.desc())
        .filter(
            UserInterventionState.users_nicedayuid == user_id,
            UserInterventionState.intervention_component_id == intervention_component_id,
            UserInterventionState.completed.is_(False)
        )
        .first()
    )

    if selected is not None:
        if selected.last_part == 0:
            selected.last_part = -1
        return selected.last_part

    # No dialog part previously completed
    return -1


def get_goal_setting_chosen_sport_from_db(user_id: int):
    """Get chosen sport from db for user."""

    session = get_db_session(db_url=DATABASE_URL)

    selected = (
        session.query(
            Users
        )
        .filter(
            Users.nicedayuid == user_id
        )
        .first()
    )

    if selected is not None:
        return selected.goal_setting_chosen_sport

    return None


def store_dialog_part_to_db(user_id: int, intervention_component_id: int,
                            part: int):
    """Store that part of dialog has been completed in db."""

    session = get_db_session(db_url=DATABASE_URL)

    selected = (
        session.query(
            UserInterventionState
        ).order_by(UserInterventionState.last_time.desc())
        .filter(
            UserInterventionState.users_nicedayuid == user_id,
            UserInterventionState.intervention_component_id == intervention_component_id,
            UserInterventionState.completed.is_(False)
        )
        .first()
    )

    # Current time to be saved in database
    last_time = datetime.now().astimezone(TIMEZONE)

    # If already an entry for the user for the component exists
    # in the intervention state table
    if selected is not None:
        # Update time and part of component
        selected.last_time = last_time
        selected.last_part = part

    # No entry exists yet for user for the component in
    # the intervention state table
    else:
        selected_user = session.query(Users).filter_by(nicedayuid=user_id).one_or_none()

        # User exists in Users table
        if selected_user is not None:
            entry = UserInterventionState(intervention_component_id=intervention_component_id,
                                          last_time=last_time,
                                          last_part=part,
                                          completed=False)
            selected_user.user_intervention_state.append(entry)

        # User does not exist in Users table
        else:
            logging.error("Error: User not in Users table")

    session.commit()  # Update database


def store_profile_creation_data_to_db(user_id: int, godin_activity_level: int,
                                      running_walking_pref: int,
                                      self_efficacy_pref: float,
                                      sim_cluster_1: float, sim_cluster_3: float,
                                      participant_code: str, week_days: str,
                                      preferred_time):
    # pylint: disable=too-many-arguments
    """
    Stores profile creation data for a user in the database.

    Args:
        user_id (int): The ID of the user to store the evaluation for.
        godin_activity_level (int): Godin activity level (0,1, or 2).
        runnin_walking_pref (int): Preference for walking (0) or running (1).
        self_efficacy_pref (float): Self-efficacy for preference of walking or running
                                    (between 0 and 100).
        sim_cluster_1 (float): Mean similarity for cluster 1 (between -3 and 3).
        sim_cluster_2 (float): Mean similarity for cluster 3 (between -3 and 3).
        participant_code (str): Participant 5-character code.
        week_days (str): String with numbers of preferred days for intervention
                         (e.g., '1' for monday).
        preferred_time: Preferred time of day for intervention.
    
    Returns:
        Nothing.
    """

    session = get_db_session(db_url=DATABASE_URL)  # Create session object to connect db

    selected = session.query(Users).filter_by(nicedayuid=user_id).one()

    selected.testim_godin_activity_level = godin_activity_level
    selected.testim_running_walking_pref = running_walking_pref
    selected.testim_self_efficacy_pref = self_efficacy_pref
    selected.testim_sim_cluster_1 = sim_cluster_1
    selected.testim_sim_cluster_3 = sim_cluster_3
    selected.participant_code = participant_code
    selected.week_days = week_days
    selected.preferred_time = preferred_time

    session.commit()


def store_long_term_pa_goal_to_db(user_id: int, long_term_pa_goal: str):
    """
        Store a user's long-term physical activity (PA) goal in the database.

        Args:
            user_id (int): The id of the user.
            long_term_pa_goal (str): The long-term PA goal.

        Returns:
            Nothing
    """

    session = get_db_session(db_url=DATABASE_URL)  # Create session object to connect db
    selected = session.query(Users).filter_by(nicedayuid=user_id).one()
    selected.long_term_pa_goal = long_term_pa_goal
    session.commit()


def store_quit_date_to_db(user_id: int, quit_date: str):
    """
    Store the quit date for a user in the database.

    Args:
        user_id (int): The id of the user.
        quit_date (str): The quit date in the format 'dd-mm-yyyy'.

    Returns:
        Nothing
    """

    session = get_db_session(db_url=DATABASE_URL)  # Create session object to connect db
    selected = session.query(Users).filter_by(nicedayuid=user_id).one()
    selected.quit_date = datetime.strptime(quit_date, '%d-%m-%Y')
    session.commit()


def store_goal_setting_chosen_sport_to_db(user_id: int, chosen_sport: str):
    """
    Store the chosen sport for a user in the database.

    Args:
        user_id (int): The id of the user.
        chosen_sport (str): The chosen sport.

    Returns:
        Nothing
    """

    session = get_db_session(db_url=DATABASE_URL)  # Create session object to connect db
    selected = session.query(Users).filter_by(nicedayuid=user_id).one()
    selected.goal_setting_chosen_sport = chosen_sport
    session.commit()


def store_dialog_closed_answer_to_db(user_id: int, question_id: int, answer_value: int):
    """
       saves to the db a closed answer

        Args:
            user_id: niceday user id
            question_id: the id of the question. The ids are listed in
            virtual_coach_db.helper.definitions in the DialogQuestionsEnum class
            answer_value: the value chosen by the user

        Returns:
                nothing

    """
    session = get_db_session(db_url=DATABASE_URL)  # Create session object to connect db
    selected = session.query(Users).filter_by(nicedayuid=user_id).one()
    # The answers to the closed questions are pre-defined and initialized in the DB.
    # To have a unique known ID for the answers that we can use to store the user's response,
    # it is assigned by combining the question id and the value of the answer (always a number)
    # using the following logic. See also virtual_coach_db.helper.populate_db
    answer_id = answer_value + question_id * 100

    entry = DialogClosedAnswers(closed_answers_id=answer_id,
                                datetime=datetime.now().astimezone(TIMEZONE))
    selected.dialog_closed_answers.append(entry)
    session.commit()  # Update database


def store_pf_evaluation_to_db(user_id: int, pf_evaluation_grade: int, pf_evaluation_comment: str):
    """
    Stores a performance evaluation grade and comment for a user in the database.

    Args:
        user_id (int): The ID of the user to store the evaluation for.
        pf_evaluation_grade (int): The grade of the performance evaluation, from 0 to 10.
        pf_evaluation_comment (str): The comment accompanying the performance evaluation.

    """

    session = get_db_session(db_url=DATABASE_URL)  # Create session object to connect db
    selected = session.query(Users).filter_by(nicedayuid=user_id).one()
    selected.pf_evaluation_grade = pf_evaluation_grade
    selected.pf_evaluation_comment = pf_evaluation_comment
    session.commit()


def get_user_intervention_activity_inputs(user_id: int, activity_id: int):
    session = get_db_session(db_url=DATABASE_URL)

    user_inputs = (
        session.query(
            InterventionActivitiesPerformed
        )
        .filter(
            InterventionActivitiesPerformed.users_nicedayuid == user_id,
            InterventionActivitiesPerformed.intervention_activity_id == activity_id
        ).all()
    )

    return user_inputs


def store_dialog_closed_answer_list_to_db(user_id: int, question_id: int, answers_values: str):
    """
       saves to the db all the closed answers provided as a string, where each answer value
       is separated from the other by a space character

        Args:
            user_id: niceday user id
            question_id: the id of the question. The ids are listed in
            virtual_coach_db.helper.definitions in the DialogQuestionsEnum class
            answers_values: the values chosen by the user

        Returns:
                nothing

    """

    values = list(map(int, answers_values.split()))

    for item in values:
        store_dialog_closed_answer_to_db(user_id,
                                         question_id,
                                         item)


def store_dialog_open_answer_to_db(user_id: int, question_id: int, answer_value: str):
    """
       saves to the db an open answer

        Args:
            user_id: niceday user id
            question_id: the id of the question. The ids are listed in
            virtual_coach_db.helper.definitions in the DialogQuestionsEnum class
            answer_value: the value chosen by the user

        Returns:
                nothing

    """

    session = get_db_session(db_url=DATABASE_URL)  # Create session object to connect db
    selected = session.query(Users).filter_by(nicedayuid=user_id).one()

    entry = DialogOpenAnswers(question_id=question_id,
                              answer_value=answer_value,
                              datetime=datetime.now().astimezone(TIMEZONE))
    selected.dialog_open_answers.append(entry)
    session.commit()  # Update database


def get_activities_from_id(activity_id: int) -> InterventionActivity:
    """
    Get the InterventionActivity of an activity.
     Args:
            activity_id: the id of an activity

         Returns:
                The InterventionActivity correspondent to the activity_id

        """
    session = get_db_session(db_url=DATABASE_URL)

    activity = (
        session.query(
            InterventionActivity
        )
        .filter(
            InterventionActivity.intervention_activity_id == activity_id
        )
        .first()
    )

    return activity


def get_current_user_phase(user_id: int) -> str:
    """
       Get a number of random activities from the resources list.
        Args:
                 user_id: niceday user id

            Returns:
                    The name of the current phase of the user state machine

    """
    session = get_db_session(db_url=DATABASE_URL)

    user_fsm = (
        session.query(
            UserStateMachine
        )
        .filter(
            UserStateMachine.users_nicedayuid == user_id
        )
        .first()
    )

    return user_fsm.state


def get_current_phase_time(user_id: int, phase: str) -> int:
    """
       Get a number of random activities from the resources list.
        Args:
                 user_id: niceday user id
                 phase: current fsm state

            Returns:
                    The number of days or weeks in the current state

    """
    if phase not in [FsmStates.EXECUTION_RUN, FsmStates.RELAPSE]:
        time = get_days_from_start(user_id)
    else:
        time = get_execution_week(user_id)

    return time


def get_days_from_start(user_id: int) -> int:
    """
    Retrieve the number of days passed from the first day of intervention
    Args:
        user_id: ID of the user

    Returns:  number of days passed from the first day of intervention

    """
    start_date = get_start_date(user_id)

    current_date = date.today()

    spent_days = (current_date - start_date).days + 1  # if the date is the same, it is day 1

    return spent_days


def get_dialog_completion_state(user_id: int, dialog: str) -> Optional[bool]:
    """
    Determines if the user has completed the dialog at least onece
    Args:
        user_id: the id of the user
        dialog: name of the dialog

    Returns: True if the dialog has been completed at least once, False otherwise

    """

    session = get_db_session(DATABASE_URL)

    selected = (
        session.query(
            UserInterventionState
        )
        .join(InterventionComponents)
        .filter(
            UserInterventionState.users_nicedayuid == user_id,
            UserInterventionState.completed.is_(True),
            InterventionComponents.intervention_component_name == dialog
        )
        .limit(1)  # get only the first result
        .one_or_none()
    )

    if selected is not None:
        return True

    return False


def get_execution_week(user_id: int) -> int:
    """
    Retrieve the week number in the execution phase
    Args:
        user_id: ID of the user

    Returns:  number of weeks spent in the execution phase

    """
    session = get_db_session(db_url=DATABASE_URL)

    user = (
        session.query(
            Users
        )
        .filter(
            Users.nicedayuid == user_id
        )
        .first()
    )

    return user.execution_week


def get_intervention_component_id(intervention_component_name: str) -> int:
    """
       Get the id of an intervention component as stored in the DB
        from the intervention's name.
    Args:
            intervention_component_name: Name of the intervention component, as provided
            in the definitions

        Returns:
                The intervention_component_id stored in the DB
    """
    session = get_db_session(DATABASE_URL)

    selected = (
        session.query(
            InterventionComponents
        )
        .filter(
            InterventionComponents.intervention_component_name == intervention_component_name
        )
        .first()
    )

    intervention_component_id = selected.intervention_component_id
    return intervention_component_id


def get_latest_bot_utterance(events) -> Optional[Any]:
    """
       Get the latest utterance sent by the VC.
        Args:
                events: the events list, obtained from tracker.events

            Returns:
                    The name of the latest utterance

    """
    events_bot = []

    for event in events:
        if event['event'] == 'bot':
            events_bot.append(event)

    if (len(events_bot) != 0
            and 'metadata' in events_bot[-1]
            and 'utter_action' in events_bot[-1]['metadata']):
        last_utterance = events_bot[-1]['metadata']['utter_action']
    else:
        last_utterance = None

    return last_utterance


def get_random_activities(avoid_activity_id: int, number_of_activities: int
                          ) -> List[InterventionActivity]:
    """
       Get a number of random activities from the resources list.
        Args:
                avoid_activity_id: the intervention_activity_id of an activitye that
                should not be included in the list

                number_of_activities: the number of activities to be proposed

            Returns:
                    The list of number_of_activities random InterventionActivities

    """
    session = get_db_session(db_url=DATABASE_URL)

    available_activities = (
        session.query(
            InterventionActivity
        )
        .filter(
            InterventionActivity.intervention_activity_id != avoid_activity_id
        )
        .all()
    )

    rnd_activities = []

    for _ in range(number_of_activities):
        random_choice = secrets.choice(available_activities)
        rnd_activities.append(random_choice)
        available_activities.remove(random_choice)

    return rnd_activities


def get_possible_activities(user_id: int, activity_category: Optional[str] = None,
                            avoid_activity_id: Optional[int] = None
                            ) -> Tuple[List[InterventionActivity], List[InterventionActivity]]:
    """
       Get a number of random activities from the resources list.
        Args:
                user_id: ID of the user
                activity_category: category of activity to select from
                avoid_activity_id: the intervention_activity_id of an activity that
                should not be included in the list

            Returns:
                    A tuple containing a list of the mandatory activities as first element
                    and a list of the available activities as second element

    """

    timing = get_timing()
    curr_ph = get_current_user_phase(user_id)
    curr_time = get_current_phase_time(user_id, curr_ph)

    if activity_category is None:
        activities_list = list(filter(lambda x: x["resource_id"] != avoid_activity_id, timing))
    else:
        activities_list = list(filter(
            lambda x: x["category"] == activity_category and x["resource_id"] != avoid_activity_id,
            timing)
        )

    available_ids = []
    mandatory = []

    for resource in activities_list:
        if resource["always_available"]:
            available_ids.append(resource["resource_id"])
        else:
            phase = list(filter(lambda x: x["phase"] == curr_ph, resource["phases"]))
            if len(phase) > 0 and phase[0]["always_available"]:
                available_ids.append(resource["resource_id"])
            elif len(phase) > 0 and curr_time in phase[0]["available"]:
                available_ids.append(resource["resource_id"])
            # check if the current time is equal or higher than the mandatory. The user could
            # have rescheduled the dialog, so we need to take that into account. In case
            # the activity has been already performed, it is removed form the mandatory list
            if len(phase) > 0 and "mandatory" in phase[0]:
                for mandatory_time in phase[0]["mandatory"]:
                    if curr_time >= mandatory_time:
                        mandatory.append(resource["resource_id"])

    mandatory_ids = []
    # check if the mandatory activities have been already performed
    for activity in mandatory:
        # if the activity has been completed, do not report it as mandatory
        if not is_activity_done(activity):
            mandatory_ids.append(activity)

    mandatory_ids = [get_activities_from_id(mandatory_id) for mandatory_id in mandatory_ids]
    available_ids = [get_activities_from_id(available_id) for available_id in available_ids]

    return mandatory_ids, available_ids


def get_intensity_minutes_goal(user_id: int) -> int:
    """
    Retrieve the current intensity minutes weekly goal of a user
    Args:
        user_id: ID of the user

    Returns: the current intensity minutes weekly goal

    """
    session = get_db_session(DATABASE_URL)

    user_info = (session.query(Users).filter(Users.nicedayuid == user_id).one())
    return user_info.pa_intensity_minutes_weekly_goal


def set_intensity_minutes_goal(user_id: int, goal: int):
    """
    Set the new intensity minutes weekly goal of a user
    Args:
        user_id: ID of the user
        goal: the new amount of intensity minutes set as a goal


    """
    session = get_db_session(DATABASE_URL)

    user_info = (session.query(Users).filter(Users.nicedayuid == user_id).one())

    user_info.pa_intensity_minutes_weekly_goal = goal

    session.commit()


def get_pa_group(user_id: int) -> int:
    """
    Retrieve the physical activity group of a user
    Args:
        user_id: ID of the user

    Returns: the pa group of the user

    """
    session = get_db_session(DATABASE_URL)

    user_info = (session.query(Users).filter(Users.nicedayuid == user_id).one())

    return user_info.pa_intervention_group


def set_pa_group_to_db(user_id: int, pa_group: int):
    """
    Set the physical activity group of a user
    Args:
        user_id: ID of the user
        pa_group: physical activity group value to be saved


    """
    session = get_db_session(DATABASE_URL)

    user_info = (session.query(Users).filter(Users.nicedayuid == user_id).one())

    user_info.pa_intervention_group = pa_group

    session.commit()


def get_start_date(user_id: int) -> date:
    """
    Retrieve teh starting date of the intervention for a user
    Args:
        user_id: ID of the user

    Returns: the intervention starting date

    """
    session = get_db_session(DATABASE_URL)

    selected = (session.query(Users)
                .filter(Users.nicedayuid == user_id)
                .one())

    start_date = selected.start_date

    return start_date


def get_closed_answers(user_id: int, question_id: int) -> List[DialogClosedAnswers]:
    """
       Get the closed answer responses associated with the given user and question.
        Args:
                user_id: the user_id of the user to retrieve the answers for
                question_id: the question_id for which the answers should be retrieved

            Returns:
                    All the answers that the user has given for the given question

    """
    session = get_db_session(db_url=DATABASE_URL)

    closed_answers = (
        session.query(
            DialogClosedAnswers
        )
        .join(ClosedAnswers)
        .filter(
            DialogClosedAnswers.users_nicedayuid == user_id,
            ClosedAnswers.question_id == question_id
        )
        .all()
    )

    return closed_answers


def get_all_closed_answers(question_id: int) -> List[ClosedAnswers]:
    """
       Get all the possible closed answers associated with a given question id.
        Args:
                question_id: the question_id for which the answers should be retrieved

            Returns:
                    All the possible answers to the question specified

    """
    session = get_db_session(db_url=DATABASE_URL)

    closed_answers = (
        session.query(
            ClosedAnswers
        )
        .filter(
            ClosedAnswers.question_id == question_id
        )
        .all()
    )

    return closed_answers


def get_open_answers(user_id: int, question_id: int) -> List[DialogOpenAnswers]:
    """
       Get the open answer responses associated with the given user and question.
        Args:
                user_id: the user_id of the user to retrieve the answers for
                question_id: the question_id for which the answers should be retrieved

        Returns:
                The open answers that the user has given for the question.

    """
    session = get_db_session(db_url=DATABASE_URL)

    open_answers = (
        session.query(
            DialogOpenAnswers
        )
        .filter(
            DialogOpenAnswers.users_nicedayuid == user_id,
            DialogOpenAnswers.question_id == question_id
        )
        .all()
    )

    return open_answers


def get_user(user_id: int) -> Users:
    """
       Get the user column in the database
        Args:
                user_id: the user_id of the user to retrieve

            Returns:
                    The user info stored in the database

    """
    session = get_db_session(db_url=DATABASE_URL)

    user_info = (
        session.query(
            Users
        )
        .filter(
            Users.nicedayuid == user_id
        )
        .one()
    )

    return user_info


def is_activity_done(activity_id: int) -> bool:
    """
    Checks if an activity has been already completed by a user
    Args:
        activity_id: id of the activity to be checked

    Returns: True if the activity has been already completed, false otherwise

    """
    session = get_db_session(db_url=DATABASE_URL)
    activities = (
        session.query(
            InterventionActivitiesPerformed
        )
        .filter(
            InterventionActivitiesPerformed.intervention_activity_id == activity_id
        ).all()
    )
    if len(activities) > 0:
        return True

    return False


def get_user_intervention_state(user_id: int) -> List[UserInterventionState]:
    """
       Get the user intervention state
        Args:
                user_id: the user_id of the user to retrieve the data for

            Returns:
                    The intervention state

    """
    session = get_db_session(db_url=DATABASE_URL)

    intervention_state = (
        session.query(
            UserInterventionState
        )
        .filter(
            UserInterventionState.users_nicedayuid == user_id
        )
        .all()
    )

    return intervention_state


def get_user_intervention_state_hrs(user_id: int) -> List[UserInterventionState]:
    """
       Get the user intervention state for the hrs dialogs
        Args:
                user_id: the user_id of the user to retrieve the data for

            Returns:
                    The intervention state for the hrs dialogs

    """
    session = get_db_session(db_url=DATABASE_URL)

    hrs_components = [Components.RELAPSE_DIALOG_HRS, Components.RELAPSE_DIALOG_RELAPSE,
                      Components.RELAPSE_DIALOG_LAPSE]

    intervention_state = (
        session.query(
            UserInterventionState
        )
        .join(InterventionComponents)
        .filter(
            UserInterventionState.users_nicedayuid == user_id,
            InterventionComponents.intervention_component_name in hrs_components
        )
        .all()
    )

    return intervention_state


def count_answers(answers: List[DialogClosedAnswers],
                  closed_answer_options: List[ClosedAnswers]) -> List[int]:
    """
       Count up the closed_answer responses for each answer option.
        Args:
                answers: the answers of the user, retreived from the database
                closed_answer_options: the answer options for the given question

            Returns:
                    An array of values, specifying the amount of occurences of an answer
                    for the corresponding option, aligning with the index of the option.
                    Example... [2, 1, 3] for ["At the gym", "At home", "Outside"]

    """
    result = [
        len(
            [answer for answer in answers if
             answer.closed_answers_id == closed_answer.closed_answers_id]
        ) for closed_answer in closed_answer_options
    ]
    return result


def week_day_to_numerical_form(week_day):
    if week_day.lower() == "monday":
        return 1
    if week_day.lower() == "tuesday":
        return 2
    if week_day.lower() == "wednesday":
        return 3
    if week_day.lower() == "thursday":
        return 4
    if week_day.lower() == "friday":
        return 5
    if week_day.lower() == "saturday":
        return 6
    if week_day.lower() == "sunday":
        return 7
    return -1


def add_subplot(fig, x_axis: List[str], data, figure_specifics) -> Any:
    """
       Add a barchart subplot to a given figure, with the following data.
        Args:
                fig: the figure to add a subplot to
                x_axis: the x-axis of the added bar chart, corresponds to the answer options
                data: the actual data, these are the values returned by count_answers
                figure_specifics: minor specifications about the subplot to be added
            Returns:
                    An updated figure, with the new barchart subplot added in.
    """
    legends, row, column, showlegend = figure_specifics
    for i, y_axis in enumerate(data):
        legend, color = legends[i]
        fig.add_trace(
            go.Bar(legendgroup=legend, name=legend, x=x_axis, y=y_axis,
                   showlegend=showlegend, marker_color=color, text=y_axis),
            row=row, col=column
        )
    fig.update_yaxes(visible=False, showticklabels=False)
    # Change the bar mode
    return fig


def populate_fig(fig, question_ids, user_id: int, legends) -> Any:
    """
       Populate a given figure with the responses for the closed answers,
       associated with the specific user.
        Args:
                fig: the figure to populate
                question_ids: the questions to retrieve the responses to
                user_id: the id of the user to retrieve the responses to
                legends: the titles and colors for the plot
            Returns:
                    A plot, showing the accumulated results for each
                    question specified by the parameters.
    """
    for i, question_ids_subset in enumerate(question_ids):
        closed_answer_options = get_all_closed_answers(question_ids_subset[0][0])

        data = []
        for question_ids_list in question_ids_subset:
            temp_data = [0] * len(closed_answer_options)
            for question_id in question_ids_list:
                closed_answers = get_all_closed_answers(question_id)
                answers = get_closed_answers(user_id, question_id)
                temp_data = [sum(x) for x in zip(temp_data, count_answers(answers, closed_answers))]
            data.append(temp_data)

        answer_descriptions = [answer.answer_description for answer in closed_answer_options]

        figure_specifics = [legends, i + 1, 1, bool(i == 0)]
        fig = add_subplot(fig, answer_descriptions, data, figure_specifics)

    return fig


def make_step_overview(date_array: List[str], step_array: List[int], step_goal: List[int]) -> Any:
    """
       Makes the step overview for the weekly reflection dialog.
        Args:
                date_array: the list of dates for the y_axis
                step_array: the list of steps for the x_axis
                step_goal: the list of daily steps goals
            Returns:
                    A plot, showing the number of steps the user took each day
                    for a week, with the bars being green if they accomplished
                    their goal and red if not.
    """
    data = pd.DataFrame(
        {'date': date_array,
         'steps': step_array,
         'goals': step_goal})

    data['goal_achieved'] = (data['steps'] >= 0.95 * data['goals']) * 1 + \
                            (data['steps'] >= data['goals']) * 1

    fig = go.Figure([go.Bar(x=data['steps'],
                            y=data['date'],
                            orientation='h',
                            marker=dict(color=data['goal_achieved'].map(
                                {2: 'lime', 1: 'yellow', 0: 'tomato'})),
                            showlegend=False
                            ),
                     go.Bar(x=data['goals'],
                            y=data['date'],
                            orientation='h',
                            opacity=0.3,
                            showlegend=False)
                     ],
                    layout=go.Layout(barmode='overlay'))

    for i, goal in enumerate(data['goals']):
        fig.add_annotation(x=goal,
                           y=i,
                           text=f'Doel: {goal}',
                           showarrow=False,
                           font=dict(size=12, color='black'),
                           xshift=5)

    for i, step in enumerate(data['steps']):
        fig.add_annotation(x=1500,
                           y=i,
                           text=f'Stappen: {step}',
                           showarrow=False,
                           font=dict(size=12, color='black'),
                           xshift=5)

    fig.update_layout(title='Stappen overzicht',
                      height=500,
                      margin=dict(l=150),
                      xaxis=dict(tickformat='d'))

    return fig


def get_faik_text(user_id):
    session = get_db_session(db_url=DATABASE_URL)

    kit_text = ""
    filled = False  # Whether the first aid kit has content
    activity_ids_list = []  # List of activity IDs

    # get the highest scored activities
    top_five_activities = (
        session.query(
            FirstAidKit
        ).order_by(FirstAidKit.activity_rating.desc())
        .filter(
            FirstAidKit.users_nicedayuid == user_id
        )
        .limit(NUM_TOP_ACTIVITIES).all()
    )

    if len(top_five_activities) > 0:
        for activity_idx, activity in enumerate(top_five_activities):
            kit_text += str(activity_idx + 1) + ") "
            kit_text += activity.intervention_activity.intervention_activity_title
            kit_text += ": " + activity.intervention_activity.intervention_activity_description
            if not activity_idx == len(top_five_activities) - 1:
                kit_text += "\n"

            activity_ids_list.append(activity.intervention_activity.intervention_activity_id)
        filled = True

    return kit_text, filled, activity_ids_list


def get_weekly_intensity_minutes_goal_from_db(user_id: int) -> int:
    """
    Get intensity minutes goal for a given user from the database.

    Args:
    user_id (int): The user ID for whom the daily step goal is to be retrieved from the database.

    Returns:
    int: The weekly intensity minutes for the given user, retrieved from the database.
    """

    # Creat session object to connect db
    session = get_db_session(db_url=DATABASE_URL)
    selected = session.query(Users).filter_by(nicedayuid=user_id).one()
    pa_goal = selected.pa_intensity_minutes_weekly_goal
    session.close()

<<<<<<< HEAD
    return pa_goal
=======
    return pa_goal


# functions for sensors data querying
def get_jwt_token(user_id: int) -> str:
    """
    Get the encoded JWT token for querying the sensors' data.
    Args:
        user_id: ID of the user whom data needs to be queried.

    Returns: the encoded JWD token

    """

    with open(SENSOR_KEY_PATH, 'rb') as f:
        private_key = serialization.load_ssh_private_key(
            f.read(), password=None, backend=default_backend()
        )

    encoded = jwt.encode({"sub": user_id, "iat": int(round(datetime.now().timestamp()))},
                         private_key, algorithm="RS256")

    return str(encoded)


# functions for sensors data querying
def get_steps_data(user_id: int,
                   start_date: date,
                   end_date: date) -> Optional[List[Dict[Any, Any]]]:
    """
    Get the steps data of a user in the specified time interval.
    Args:
        user_id: ID of the user whom data needs to be queried.
        start_date: start of the range of days to query. This day is included in the interval.
        end_date: end of the range of days to query. This day is not included in the interval.

    Returns: A list of dictionary containing, for each day, the date and the number of steps.
    """

    token = get_jwt_token(user_id)

    query_params = {'start': start_date.strftime("%Y-%m-%dT%X"),
                    'end': end_date.strftime("%Y-%m-%dT%X")}

    headers = {TOKEN_HEADER: token}

    res = requests.get(STEPS_URL, params=query_params, headers=headers, timeout=60)

    try:
        res_json = res.json()
        mapped_results = [{'date': format_sensors_date(day['localTime']), 'steps': day['value']}
                          for day in res_json]

        return mapped_results

    except ValueError:
        logging.error(f"Error in returned value from sensors: '{res}'")
        return None


# functions for sensors data querying
def get_smoked_cigarettes_range(user_id: int,
                                start_date: datetime,
                                end_date: datetime) -> int:
    """
    Get the cigarettes smoked by a user in the given time range.
    The cigarettes are the ones added through the (re)lapse dialog.
    Args:
        user_id: ID of the user whom data needs to be queried.
        start_date: start of the range of days to query. This day is included in the interval.
        end_date: end of the range of days to query. This day is included in the interval.

    Returns: the number of smoked cigarettes reported by the user.
    """
    session = get_db_session(db_url=DATABASE_URL)

    cigarettes = 0

    cigarettes_entries = (
        session.query(DialogOpenAnswers)
        .join(DialogQuestions)
        .filter(DialogOpenAnswers.users_nicedayuid == user_id,
                ((
                    DialogQuestions.question_id == DialogQuestionsEnum
                    .RELAPSE_LAPSE_NUMBER_CIGARETTES.value) | (
                    DialogQuestions.question_id == DialogQuestionsEnum
                    .RELAPSE_RELAPSE_NUMBER_CIGARETTES.value)),
                DialogOpenAnswers.datetime >= start_date,
                DialogOpenAnswers.datetime <= end_date
                )

        .all())

    if cigarettes_entries:
        for entry in cigarettes_entries:
            cigarettes += int(entry.answer_value)

    return cigarettes


def format_sensors_date(sensors_date: str) -> date:
    """
    Convert the time format returned by the sensors data into date format.
    Args:
        sensors_date: time value returned by sensors' data.

    Returns: The formatted date.

    """

    original_format = '%Y-%m-%dT%H:%M:%S.%f'

    formatted_date = datetime.strptime(sensors_date, original_format).date()

    return formatted_date


def get_intensity_minutes_data(user_id: int,
                               start_date: date,
                               end_date: date) -> Optional[int]:
    """
    Retrieves the intensity minutes data for a specific user within a given date range.

    Args:
        user_id (int): The ID of the user.
        start_date (date): The start date of the data range.
        end_date (date): The end date of the data range.

    Returns:
        Optional[int]: The total number of intensity minutes recorded during the specified
        date range. Returns None if there was an error in retrieving or processing the data.
    """

    token = get_jwt_token(user_id)

    query_params = {'start': start_date.strftime("%Y-%m-%dT%X"),
                    'end': end_date.strftime("%Y-%m-%dT%X")}

    headers = {TOKEN_HEADER: token}

    res = requests.get(HR_URL, params=query_params, headers=headers, timeout=60)

    try:
        res_json = res.json()
        intensity_minutes = 0
        for hour in res_json:
            intensity_minutes += sum(val > HR_INTENSITY_THRESHOLD for val in hour['values'])

        return intensity_minutes

    except ValueError:
        logging.error(f"Error in returned value from sensors: '{res}'")
        return None
>>>>>>> 54d2fb36
<|MERGE_RESOLUTION|>--- conflicted
+++ resolved
@@ -1243,67 +1243,7 @@
     pa_goal = selected.pa_intensity_minutes_weekly_goal
     session.close()
 
-<<<<<<< HEAD
     return pa_goal
-=======
-    return pa_goal
-
-
-# functions for sensors data querying
-def get_jwt_token(user_id: int) -> str:
-    """
-    Get the encoded JWT token for querying the sensors' data.
-    Args:
-        user_id: ID of the user whom data needs to be queried.
-
-    Returns: the encoded JWD token
-
-    """
-
-    with open(SENSOR_KEY_PATH, 'rb') as f:
-        private_key = serialization.load_ssh_private_key(
-            f.read(), password=None, backend=default_backend()
-        )
-
-    encoded = jwt.encode({"sub": user_id, "iat": int(round(datetime.now().timestamp()))},
-                         private_key, algorithm="RS256")
-
-    return str(encoded)
-
-
-# functions for sensors data querying
-def get_steps_data(user_id: int,
-                   start_date: date,
-                   end_date: date) -> Optional[List[Dict[Any, Any]]]:
-    """
-    Get the steps data of a user in the specified time interval.
-    Args:
-        user_id: ID of the user whom data needs to be queried.
-        start_date: start of the range of days to query. This day is included in the interval.
-        end_date: end of the range of days to query. This day is not included in the interval.
-
-    Returns: A list of dictionary containing, for each day, the date and the number of steps.
-    """
-
-    token = get_jwt_token(user_id)
-
-    query_params = {'start': start_date.strftime("%Y-%m-%dT%X"),
-                    'end': end_date.strftime("%Y-%m-%dT%X")}
-
-    headers = {TOKEN_HEADER: token}
-
-    res = requests.get(STEPS_URL, params=query_params, headers=headers, timeout=60)
-
-    try:
-        res_json = res.json()
-        mapped_results = [{'date': format_sensors_date(day['localTime']), 'steps': day['value']}
-                          for day in res_json]
-
-        return mapped_results
-
-    except ValueError:
-        logging.error(f"Error in returned value from sensors: '{res}'")
-        return None
 
 
 # functions for sensors data querying
@@ -1343,60 +1283,4 @@
         for entry in cigarettes_entries:
             cigarettes += int(entry.answer_value)
 
-    return cigarettes
-
-
-def format_sensors_date(sensors_date: str) -> date:
-    """
-    Convert the time format returned by the sensors data into date format.
-    Args:
-        sensors_date: time value returned by sensors' data.
-
-    Returns: The formatted date.
-
-    """
-
-    original_format = '%Y-%m-%dT%H:%M:%S.%f'
-
-    formatted_date = datetime.strptime(sensors_date, original_format).date()
-
-    return formatted_date
-
-
-def get_intensity_minutes_data(user_id: int,
-                               start_date: date,
-                               end_date: date) -> Optional[int]:
-    """
-    Retrieves the intensity minutes data for a specific user within a given date range.
-
-    Args:
-        user_id (int): The ID of the user.
-        start_date (date): The start date of the data range.
-        end_date (date): The end date of the data range.
-
-    Returns:
-        Optional[int]: The total number of intensity minutes recorded during the specified
-        date range. Returns None if there was an error in retrieving or processing the data.
-    """
-
-    token = get_jwt_token(user_id)
-
-    query_params = {'start': start_date.strftime("%Y-%m-%dT%X"),
-                    'end': end_date.strftime("%Y-%m-%dT%X")}
-
-    headers = {TOKEN_HEADER: token}
-
-    res = requests.get(HR_URL, params=query_params, headers=headers, timeout=60)
-
-    try:
-        res_json = res.json()
-        intensity_minutes = 0
-        for hour in res_json:
-            intensity_minutes += sum(val > HR_INTENSITY_THRESHOLD for val in hour['values'])
-
-        return intensity_minutes
-
-    except ValueError:
-        logging.error(f"Error in returned value from sensors: '{res}'")
-        return None
->>>>>>> 54d2fb36
+    return cigarettes