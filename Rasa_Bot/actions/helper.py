--- conflicted
+++ resolved
@@ -3,11 +3,8 @@
 """
 import datetime
 import secrets
-<<<<<<< HEAD
+from typing import List, Optional, Any
 import plotly.express as px
-=======
-from typing import List, Optional, Any
->>>>>>> e27f436c
 
 from .definitions import DATABASE_URL, TIMEZONE
 from virtual_coach_db.dbschema.models import (Users, DialogClosedAnswers, DialogOpenAnswers,
