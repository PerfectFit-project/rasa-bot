"""
Contains custom actions related to the future self dialog
"""
import datetime
import logging
import string
from typing import Any, Dict, Text

from rasa_sdk import Action, Tracker
from rasa_sdk.events import SlotSet
from rasa_sdk.executor import CollectingDispatcher
from rasa_sdk.forms import FormValidationAction
from sqlalchemy import func
from virtual_coach_db.helper.helper_functions import get_db_session
from virtual_coach_db.helper.definitions import PreparationInterventionComponents
<<<<<<< HEAD

from virtual_coach_db.dbschema.models import (Users, DialogClosedAnswers, UserInterventionState,
                                              InterventionComponents)
from virtual_coach_db.helper.definitions import DialogQuestionsEnum
from .definitions import TIMEZONE, DATABASE_URL
from .helper import (store_dialog_closed_answer_to_db,
                     store_dialog_open_answer_to_db,
=======
from virtual_coach_db.dbschema.models import (Users, DialogOpenAnswers, 
                                              UserInterventionState,
                                              InterventionComponents)

from .definitions import DialogQuestions, TIMEZONE, DATABASE_URL
from .helper import (store_dialog_open_answer_to_db,
>>>>>>> f239296d
                     get_intervention_component_id)


class SetSlotFutureSelfDialog(Action):
    def name(self):
        return "action_set_slot_future_self_dialog"

    async def run(self, dispatcher, tracker, domain):
        return [SlotSet("current_intervention_component",
                        PreparationInterventionComponents.FUTURE_SELF)]


class ActionStoreSmokerWords(Action):
    """"To save user input on smoker words from future self dialog to database"""

    def name(self):
        return "action_store_smoker_words"

    async def run(self, dispatcher, tracker, domain):
        answer = tracker.get_slot("picked_words")
        user_id = tracker.current_state()['sender_id']
<<<<<<< HEAD
        store_dialog_closed_answer_to_db(user_id,
                                         DialogQuestionsEnum.FUTURE_SELF_SMOKER_WORDS.value,
                                         answer)
=======
        store_dialog_open_answer_to_db(user_id, answer_value = answer, 
                                       question_id = DialogQuestions.FUTURE_SELF_SMOKER_WORDS)
>>>>>>> f239296d
        return


class ActionStoreMoverWords(Action):
    """"To save user input on mover words from future self dialog to database"""

    def name(self):
        return "action_store_mover_words"

    async def run(self, dispatcher, tracker, domain):
        answer = tracker.get_slot("picked_words")
        user_id = tracker.current_state()['sender_id']
<<<<<<< HEAD
        store_dialog_open_answer_to_db(user_id,
                                       DialogQuestionsEnum.FUTURE_SELF_MOVER_WORDS.value,
                                       answer)
=======
        store_dialog_open_answer_to_db(user_id, answer_value = answer, 
                                       question_id = DialogQuestions.FUTURE_SELF_MOVER_WORDS)
>>>>>>> f239296d
        return


class ActionStoreWhyMoverWords(Action):
    """"To save user input on why he/she chose mover words from future self dialog to database"""

    def name(self):
        return "action_store_why_mover_words"

    async def run(self, dispatcher, tracker, domain):
        answer = tracker.get_slot("why_picked_words")
        user_id = tracker.current_state()['sender_id']
<<<<<<< HEAD

        store_dialog_open_answer_to_db(user_id,
                                       DialogQuestionsEnum.FUTURE_SELF_MOVER_WHY.value,
                                       answer)
=======
        store_dialog_open_answer_to_db(user_id, answer_value = answer, 
                                       question_id = DialogQuestions.FUTURE_SELF_MOVER_WHY)
>>>>>>> f239296d
        return


class ActionStoreWhySmokerWords(Action):
    """"To save user input on why he/she chose smoker words from future self dialog to database"""

    def name(self):
        return "action_store_why_smoker_words"

    async def run(self, dispatcher, tracker, domain):
        answer = tracker.get_slot("why_picked_words")
        user_id = tracker.current_state()['sender_id']
<<<<<<< HEAD

        store_dialog_open_answer_to_db(user_id,
                                       DialogQuestionsEnum.FUTURE_SELF_SMOKER_WHY.value,
                                       answer)
=======
        store_dialog_open_answer_to_db(user_id, answer_value = answer, 
                                       question_id = DialogQuestions.FUTURE_SELF_SMOKER_WHY)
>>>>>>> f239296d
        return


class ActionStoreSeeMyselfAsPickedSmokerWords(Action):
    """"To save user input on how they see themselves as smoker in future self dialog to database"""

    def name(self):
        return "action_store_see_myself_as_picked_smoker_words"

    async def run(self, dispatcher, tracker, domain):
        answer = tracker.get_slot("see_myself_as_picked_words_smoker")
        user_id = tracker.current_state()['sender_id']
<<<<<<< HEAD

        store_dialog_closed_answer_to_db(
            user_id,
            DialogQuestionsEnum.FUTURE_SELF_I_SEE_MYSELF_AS_SMOKER.value,
            answer
        )
=======
        store_dialog_open_answer_to_db(user_id, answer_value = answer,
                                       question_id = (
                                           DialogQuestions.FUTURE_SELF_I_SEE_MYSELF_AS_SMOKER
                                           )
                                       )
>>>>>>> f239296d
        return


class ActionStoreSeeMyselfAsPickedMoverWords(Action):
    """"To save user input on how they see themselves as mover in future self dialog to database"""

    def name(self):
        return "action_store_see_myself_as_picked_mover_words"

    async def run(self, dispatcher, tracker, domain):
        answer = tracker.get_slot("see_myself_as_picked_words_mover")
        user_id = tracker.current_state()['sender_id']
<<<<<<< HEAD

        store_dialog_open_answer_to_db(
            user_id,
            DialogQuestionsEnum.FUTURE_SELF_I_SEE_MYSELF_AS_MOVER.value,
            answer
        )
=======
        store_dialog_open_answer_to_db(user_id, answer_value = answer,
                                       question_id = (
                                           DialogQuestions.FUTURE_SELF_I_SEE_MYSELF_AS_MOVER
                                           )
                                       )
>>>>>>> f239296d
        return


class ActionResetPickedWordsSlot(Action):
    """Reset picked_words slot"""

    def name(self):
        return "action_reset_picked_words_slot"

    async def run(self, dispatcher, tracker, domain):
        return [SlotSet("picked_words", None)]


class ActionResetWhyPickedWordsSlotSmoking(Action):
    """Reset picked_words slot"""

    def name(self):
        return "action_reset_why_picked_words_slot_smoking"

    async def run(self, dispatcher, tracker, domain):
        return [SlotSet("why_picked_words", None)]


class ActionResetWhyPickedWordsSlotPA(Action):
    """Reset picked_words slot"""

    def name(self):
        return "action_reset_why_picked_words_slot_pa"

    async def run(self, dispatcher, tracker, domain):
        return [SlotSet("why_picked_words", None)]


class ActionResetConfirmWordsResponseSlotSmoking(Action):
    """Reset confirm_words_response slot"""

    def name(self):
        return "action_reset_confirm_words_response_slot_smoking"

    async def run(self, dispatcher, tracker, domain):
        return [SlotSet("confirm_words_response", None)]


class ActionResetConfirmWordsResponseSlotPA(Action):
    """Reset confirm_words_response slot"""

    def name(self):
        return "action_reset_confirm_words_response_slot_pa"

    async def run(self, dispatcher, tracker, domain):
        return [SlotSet("confirm_words_response", None)]


def validate_yes_no_response(value):
    if value.lower() == 'ja':
        return True
    if value.lower() in ['nee', "nee."]:
        return False
    return None


class ValidateConfirmWordsForm(FormValidationAction):
    def name(self) -> Text:
        return 'validate_confirm_words_form'

    def validate_confirm_words_response(
            self, value: Text, dispatcher: CollectingDispatcher,
            tracker: Tracker, domain: Dict[Text, Any]) -> Dict[Text, Any]:
        # pylint: disable=unused-argument
        """Validate yes_or_no_response input."""

        yes_or_no_response = validate_yes_no_response(value)
        if yes_or_no_response is None:
            dispatcher.utter_message(response="utter_please_answer_yes_no")

        return {"confirm_words_response": yes_or_no_response}


class ValidateSeeMyselfAsSmokerForm(FormValidationAction):
    def name(self) -> Text:
        return 'validate_see_myself_as_smoker_form'

    def validate_see_myself_as_picked_words_smoker(
            self, value: Text, dispatcher: CollectingDispatcher,
            tracker: Tracker, domain: Dict[Text, Any]) -> Dict[Text, Any]:
        # pylint: disable=unused-argument
        """Validate see_myself_as_picked_words_smoker input."""

        if not self._is_valid_input(value):
            dispatcher.utter_message(response="utter_please_answer_1_2_3")
            return {"see_myself_as_picked_words_smoker": None}

        return {"see_myself_as_picked_words_smoker": int(value)}

    @staticmethod
    def _is_valid_input(value):
        try:
            value = int(value)
        except ValueError:
            return False
        if (value < 1) or (value > 3):
            return False
        return True


class ActionMapSeeMyselfAsPickedWordsSmoker(Action):
    """Map see_myself_as_picked_words_smoker slot to text"""

    def name(self):
        return "action_map_see_myself_as_picked_words_smoker"

    async def run(self, dispatcher, tracker, domain):

        num = tracker.get_slot('see_myself_as_picked_words_smoker')

        if num == 1:
            text = "een roker"
        elif num == 2:
            text = "een niet-roker"
        else:
            text = "iemand die stopt met roken"

        return [SlotSet("see_myself_as_picked_words_smoker_text", text)]


class ActionResetSeeMyselfAsPickedWordsSmoker(Action):
    """Reset see_myself_as_picked_words_smoker slot"""

    def name(self):
        return "action_reset_see_myself_as_picked_words_smoker"

    async def run(self, dispatcher, tracker, domain):
        return [SlotSet("see_myself_as_picked_words_smoker", None)]


class ValidateSeeMyselfAsMoverForm(FormValidationAction):
    def name(self) -> Text:
        return 'validate_see_myself_as_mover_form'

    def validate_see_myself_as_picked_words_mover(
            self, value: Text, dispatcher: CollectingDispatcher,
            tracker: Tracker, domain: Dict[Text, Any]) -> Dict[Text, Any]:
        # pylint: disable=unused-argument
        """Validate see_myself_as_picked_words_mover input."""

        if not self._is_valid_input(value):
            dispatcher.utter_message(response="utter_did_not_understand")
            dispatcher.utter_message(response="utter_please_answer_1_2_3")
            return {"see_myself_as_picked_words_mover": None}

        return {"see_myself_as_picked_words_mover": int(value)}

    @staticmethod
    def _is_valid_input(value):
        try:
            value = int(value)
        except ValueError:
            return False
        if (value < 1) or (value > 3):
            return False
        return True


class ActionMapSeeMyselfAsPickedWordsMover(Action):
    """Map see_myself_as_picked_words_mover slot to text"""

    def name(self):
        return "action_map_see_myself_as_picked_words_mover"

    async def run(self, dispatcher, tracker, domain):

        num = tracker.get_slot('see_myself_as_picked_words_mover')

        if num == 1:
            text = "lichamelijk actief"
        elif num == 2:
            text = "een beetje lichamelijk actief"
        else:
            text = "niet lichamelijk actief"

        return [SlotSet("see_myself_as_picked_words_mover_text", text)]


class ActionResetSeeMyselfAsPickedWordsMover(Action):
    """Reset see_myself_as_picked_words_mover slot"""

    def name(self):
        return "action_reset_see_myself_as_picked_words_mover"

    async def run(self, dispatcher, tracker, domain):
        return [SlotSet("see_myself_as_picked_words_mover", None)]


def validate_long_enough_response(response):
    if response is None:
        return False
    return len(simple_sanitize_input(response).split()) > 5


def simple_sanitize_input(value):
    return value.translate({c: "" for c in string.punctuation})


class ValidateWhyPickedMoverWordsForm(FormValidationAction):

    def name(self) -> Text:
        return "validate_why_picked_mover_words_form"

    def validate_why_picked_words(
            self,
            value: Text,
            dispatcher: CollectingDispatcher,
            tracker: Tracker,
            domain: Dict[Text, Any],
    ) -> Dict[Text, Any]:
        # pylint: disable=unused-argument
        """Validate validate_why_picked_words input."""

        long_enough_response = validate_long_enough_response(value)
        if not long_enough_response:
            dispatcher.utter_message(response="utter_please_answer_more_words")
            return {"why_picked_words": None}

        logging.info(
            "%s why_picked_words: %s", type(self).__name__, long_enough_response
        )
        return {"why_picked_words": value}


class ValidateWhyPickedSmokerWordsForm(FormValidationAction):

    def name(self) -> Text:
        return "validate_why_picked_smoker_words_form"

    def validate_why_picked_words(
            self,
            value: Text,
            dispatcher: CollectingDispatcher,
            tracker: Tracker,
            domain: Dict[Text, Any],
    ) -> Dict[Text, Any]:
        # pylint: disable=unused-argument
        """Validate validate_why_picked_words input."""

        long_enough_response = validate_long_enough_response(value)
        if not long_enough_response:
            dispatcher.utter_message(response="utter_please_answer_more_words")
            return {"why_picked_words": None}

        logging.info(
            "%s why_picked_words: %s ", type(self).__name__, long_enough_response
        )
        return {"why_picked_words": value}


class ActionSetFutureSelfDialogStateStep1(Action):
    """To set state of future self dialog to step 1"""

    def name(self):
        return "action_set_future_self_dialog_state_step_1"

    async def run(self, dispatcher, tracker, domain):
        return [SlotSet("future_self_dialog_state", 1)]


def get_most_recent_open_question_answer_from_database(session, user_id,
                                                  question_id):
    """To get chosen words from last run of future self dialog from database"""

    subquery = (
        session.query(
            func.max(DialogOpenAnswers.datetime)
        )
        .filter(
            DialogOpenAnswers.users_nicedayuid == user_id,
            DialogOpenAnswers.question_id == question_id
        )
    )

    query = (
        session.query(
            DialogOpenAnswers
        )
        .filter(
            DialogOpenAnswers.users_nicedayuid == user_id,
            DialogOpenAnswers.question_id == question_id,
            DialogOpenAnswers.datetime == subquery
        )
        .first()
    )

    words = query.answer

    return words


class ActionGetFutureSelfRepetitionFromDatabase(Action):
    """To get from database whether this is a repetition of the
        future self dialog and if yes, the relevant saved
        responses from the previous time."""

    def name(self):
        return "action_get_future_self_repetition_from_database"

    async def run(self, dispatcher, tracker, domain):
        session = get_db_session(db_url=DATABASE_URL)
        user_id = tracker.current_state()['sender_id']
        future_self_value = PreparationInterventionComponents.FUTURE_SELF.value

        selected = (
            session.query(
                UserInterventionState
            )
            .join(InterventionComponents)
            .filter(
                UserInterventionState.users_nicedayuid == user_id,
                InterventionComponents.intervention_component_name == future_self_value
            )
            .filter(
                UserInterventionState.users_nicedayuid == user_id
            )
            .first()
        )

        # If already an entry for the user for the future self dialog exists
        # in the intervention state table
        if selected is not None:
            # Get most recent saved chosen smoker words
<<<<<<< HEAD
            question_id = DialogQuestionsEnum.FUTURE_SELF_SMOKER_WORDS.value
            smoker_words = get_most_recent_question_answer_from_database(session,
=======
            question_id = DialogQuestions.FUTURE_SELF_SMOKER_WORDS.value
            smoker_words = get_most_recent_open_question_answer_from_database(session,
>>>>>>> f239296d
                                                                         user_id,
                                                                         question_id)

            # Same for mover
<<<<<<< HEAD
            question_id = DialogQuestionsEnum.FUTURE_SELF_MOVER_WORDS.value
            mover_words = get_most_recent_question_answer_from_database(session,
=======
            question_id = DialogQuestions.FUTURE_SELF_MOVER_WORDS.value
            mover_words = get_most_recent_open_question_answer_from_database(session,
>>>>>>> f239296d
                                                                        user_id,
                                                                        question_id)

            return [SlotSet("future_self_dialog_step_1_repetition", True),
                    SlotSet("future_self_dialog_smoker_words_prev", smoker_words),
                    SlotSet("future_self_dialog_mover_words_prev", mover_words)]

        # No entry exists yet for user for the future self dialog in
        # the intervention state table
        return [SlotSet("future_self_dialog_step_1_repetition", False)]


class ActionStoreFutureSelfDialogState(Action):
    """To save state of future self dialog"""

    def name(self):
        return "action_store_future_self_dialog_state"

    async def run(self, dispatcher, tracker, domain):
        step = tracker.get_slot("future_self_dialog_state")
        session = get_db_session(db_url=DATABASE_URL)
        user_id = tracker.current_state()['sender_id']
        future_self_value = PreparationInterventionComponents.FUTURE_SELF.value

        selected = (
            session.query(
                UserInterventionState
            )
            .join(InterventionComponents)
            .filter(
                UserInterventionState.users_nicedayuid == user_id,
                InterventionComponents.intervention_component_name == future_self_value
            )
            .first()
        )

        # Current time to be saved in database
        last_time = datetime.datetime.now().astimezone(TIMEZONE)

        # If already an entry for the user for the future self dialog exists
        # in the intervention state table
        if selected is not None:
            # Update time and part of future self dialog
            selected.last_time = last_time
            selected.last_part = step

        # No entry exists yet for user for the future self dialog in
        # the intervention state table
        else:
            intervention_component_id = \
                get_intervention_component_id(PreparationInterventionComponents.FUTURE_SELF)
            selected_user = session.query(Users).filter_by(nicedayuid=user_id).one_or_none()

            # User exists in Users table
            if selected_user is not None:
                entry = UserInterventionState(intervention_component_id=intervention_component_id,
                                              last_time=last_time,
                                              last_part=step)
                selected_user.user_intervention_state.append(entry)

            # User does not exist in Users table
            else:
                logging.error("Error: User not in Users table")

        session.commit()  # Update database

        return []<|MERGE_RESOLUTION|>--- conflicted
+++ resolved
@@ -13,22 +13,12 @@
 from sqlalchemy import func
 from virtual_coach_db.helper.helper_functions import get_db_session
 from virtual_coach_db.helper.definitions import PreparationInterventionComponents
-<<<<<<< HEAD
-
-from virtual_coach_db.dbschema.models import (Users, DialogClosedAnswers, UserInterventionState,
-                                              InterventionComponents)
-from virtual_coach_db.helper.definitions import DialogQuestionsEnum
-from .definitions import TIMEZONE, DATABASE_URL
-from .helper import (store_dialog_closed_answer_to_db,
-                     store_dialog_open_answer_to_db,
-=======
 from virtual_coach_db.dbschema.models import (Users, DialogOpenAnswers, 
                                               UserInterventionState,
                                               InterventionComponents)
 
 from .definitions import DialogQuestions, TIMEZONE, DATABASE_URL
 from .helper import (store_dialog_open_answer_to_db,
->>>>>>> f239296d
                      get_intervention_component_id)
 
 
@@ -50,14 +40,8 @@
     async def run(self, dispatcher, tracker, domain):
         answer = tracker.get_slot("picked_words")
         user_id = tracker.current_state()['sender_id']
-<<<<<<< HEAD
-        store_dialog_closed_answer_to_db(user_id,
-                                         DialogQuestionsEnum.FUTURE_SELF_SMOKER_WORDS.value,
-                                         answer)
-=======
         store_dialog_open_answer_to_db(user_id, answer_value = answer, 
                                        question_id = DialogQuestions.FUTURE_SELF_SMOKER_WORDS)
->>>>>>> f239296d
         return
 
 
@@ -70,14 +54,11 @@
     async def run(self, dispatcher, tracker, domain):
         answer = tracker.get_slot("picked_words")
         user_id = tracker.current_state()['sender_id']
-<<<<<<< HEAD
         store_dialog_open_answer_to_db(user_id,
                                        DialogQuestionsEnum.FUTURE_SELF_MOVER_WORDS.value,
                                        answer)
-=======
         store_dialog_open_answer_to_db(user_id, answer_value = answer, 
                                        question_id = DialogQuestions.FUTURE_SELF_MOVER_WORDS)
->>>>>>> f239296d
         return
 
 
@@ -90,15 +71,8 @@
     async def run(self, dispatcher, tracker, domain):
         answer = tracker.get_slot("why_picked_words")
         user_id = tracker.current_state()['sender_id']
-<<<<<<< HEAD
-
-        store_dialog_open_answer_to_db(user_id,
-                                       DialogQuestionsEnum.FUTURE_SELF_MOVER_WHY.value,
-                                       answer)
-=======
         store_dialog_open_answer_to_db(user_id, answer_value = answer, 
                                        question_id = DialogQuestions.FUTURE_SELF_MOVER_WHY)
->>>>>>> f239296d
         return
 
 
@@ -111,15 +85,8 @@
     async def run(self, dispatcher, tracker, domain):
         answer = tracker.get_slot("why_picked_words")
         user_id = tracker.current_state()['sender_id']
-<<<<<<< HEAD
-
-        store_dialog_open_answer_to_db(user_id,
-                                       DialogQuestionsEnum.FUTURE_SELF_SMOKER_WHY.value,
-                                       answer)
-=======
         store_dialog_open_answer_to_db(user_id, answer_value = answer, 
                                        question_id = DialogQuestions.FUTURE_SELF_SMOKER_WHY)
->>>>>>> f239296d
         return
 
 
@@ -132,20 +99,11 @@
     async def run(self, dispatcher, tracker, domain):
         answer = tracker.get_slot("see_myself_as_picked_words_smoker")
         user_id = tracker.current_state()['sender_id']
-<<<<<<< HEAD
-
-        store_dialog_closed_answer_to_db(
-            user_id,
-            DialogQuestionsEnum.FUTURE_SELF_I_SEE_MYSELF_AS_SMOKER.value,
-            answer
-        )
-=======
         store_dialog_open_answer_to_db(user_id, answer_value = answer,
                                        question_id = (
                                            DialogQuestions.FUTURE_SELF_I_SEE_MYSELF_AS_SMOKER
                                            )
                                        )
->>>>>>> f239296d
         return
 
 
@@ -158,20 +116,11 @@
     async def run(self, dispatcher, tracker, domain):
         answer = tracker.get_slot("see_myself_as_picked_words_mover")
         user_id = tracker.current_state()['sender_id']
-<<<<<<< HEAD
-
-        store_dialog_open_answer_to_db(
-            user_id,
-            DialogQuestionsEnum.FUTURE_SELF_I_SEE_MYSELF_AS_MOVER.value,
-            answer
-        )
-=======
         store_dialog_open_answer_to_db(user_id, answer_value = answer,
                                        question_id = (
                                            DialogQuestions.FUTURE_SELF_I_SEE_MYSELF_AS_MOVER
                                            )
                                        )
->>>>>>> f239296d
         return
 
 
@@ -500,24 +449,14 @@
         # in the intervention state table
         if selected is not None:
             # Get most recent saved chosen smoker words
-<<<<<<< HEAD
-            question_id = DialogQuestionsEnum.FUTURE_SELF_SMOKER_WORDS.value
-            smoker_words = get_most_recent_question_answer_from_database(session,
-=======
             question_id = DialogQuestions.FUTURE_SELF_SMOKER_WORDS.value
             smoker_words = get_most_recent_open_question_answer_from_database(session,
->>>>>>> f239296d
                                                                          user_id,
                                                                          question_id)
 
             # Same for mover
-<<<<<<< HEAD
-            question_id = DialogQuestionsEnum.FUTURE_SELF_MOVER_WORDS.value
-            mover_words = get_most_recent_question_answer_from_database(session,
-=======
             question_id = DialogQuestions.FUTURE_SELF_MOVER_WORDS.value
             mover_words = get_most_recent_open_question_answer_from_database(session,
->>>>>>> f239296d
                                                                         user_id,
                                                                         question_id)
 
