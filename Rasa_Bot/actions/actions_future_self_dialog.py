--- conflicted
+++ resolved
@@ -13,17 +13,13 @@
 from sqlalchemy import func
 from virtual_coach_db.helper.helper_functions import get_db_session
 from virtual_coach_db.helper.definitions import PreparationInterventionComponents
-<<<<<<< HEAD
-# from virtual_coach_db.dbschema.models import (Users, DialogAnswers, UserInterventionState,
-#                                               InterventionComponents)
-=======
+
 from virtual_coach_db.dbschema.models import (Users, DialogClosedAnswers, UserInterventionState,
                                               InterventionComponents)
->>>>>>> 828ec53f
-
 from .definitions import DialogQuestions, TIMEZONE, DATABASE_URL
-# from .helper import (store_dialog_answer_to_db,
-#                                     get_intervention_component_id)
+from .helper import (store_dialog_closed_answer_to_db,
+                     store_dialog_open_answer_to_db,
+                     get_intervention_component_id)
 
 
 class SetSlotFutureSelfDialog(Action):
@@ -44,7 +40,9 @@
     async def run(self, dispatcher, tracker, domain):
         answer = tracker.get_slot("picked_words")
         user_id = tracker.current_state()['sender_id']
-        store_dialog_answer_to_db(user_id, answer, DialogQuestions.FUTURE_SELF_SMOKER_WORDS)
+        store_dialog_closed_answer_to_db(user_id,
+                                         DialogQuestions.FUTURE_SELF_SMOKER_WORDS.value,
+                                         answer)
         return
 
 
@@ -57,7 +55,9 @@
     async def run(self, dispatcher, tracker, domain):
         answer = tracker.get_slot("picked_words")
         user_id = tracker.current_state()['sender_id']
-        store_dialog_answer_to_db(user_id, answer, DialogQuestions.FUTURE_SELF_MOVER_WORDS)
+        store_dialog_open_answer_to_db(user_id,
+                                       DialogQuestions.FUTURE_SELF_MOVER_WORDS.value,
+                                       answer)
         return
 
 
@@ -70,7 +70,10 @@
     async def run(self, dispatcher, tracker, domain):
         answer = tracker.get_slot("why_picked_words")
         user_id = tracker.current_state()['sender_id']
-        store_dialog_answer_to_db(user_id, answer, DialogQuestions.FUTURE_SELF_MOVER_WHY)
+
+        store_dialog_open_answer_to_db(user_id,
+                                       DialogQuestions.FUTURE_SELF_MOVER_WHY.value,
+                                       answer)
         return
 
 
@@ -83,7 +86,10 @@
     async def run(self, dispatcher, tracker, domain):
         answer = tracker.get_slot("why_picked_words")
         user_id = tracker.current_state()['sender_id']
-        store_dialog_answer_to_db(user_id, answer, DialogQuestions.FUTURE_SELF_SMOKER_WHY)
+
+        store_dialog_open_answer_to_db(user_id,
+                                       DialogQuestions.FUTURE_SELF_SMOKER_WHY.value,
+                                       answer)
         return
 
 
@@ -96,8 +102,10 @@
     async def run(self, dispatcher, tracker, domain):
         answer = tracker.get_slot("see_myself_as_picked_words_smoker")
         user_id = tracker.current_state()['sender_id']
-        store_dialog_answer_to_db(user_id, answer,
-                                  DialogQuestions.FUTURE_SELF_I_SEE_MYSELF_AS_SMOKER)
+
+        store_dialog_closed_answer_to_db(user_id,
+                                         DialogQuestions.FUTURE_SELF_I_SEE_MYSELF_AS_SMOKER.value,
+                                         answer)
         return
 
 
@@ -110,8 +118,10 @@
     async def run(self, dispatcher, tracker, domain):
         answer = tracker.get_slot("see_myself_as_picked_words_mover")
         user_id = tracker.current_state()['sender_id']
-        store_dialog_answer_to_db(user_id, answer,
-                                  DialogQuestions.FUTURE_SELF_I_SEE_MYSELF_AS_MOVER)
+
+        store_dialog_open_answer_to_db(user_id,
+                                       DialogQuestions.FUTURE_SELF_I_SEE_MYSELF_AS_MOVER.value,
+                                       answer)
         return
 
 
