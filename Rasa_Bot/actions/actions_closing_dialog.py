--- conflicted
+++ resolved
@@ -12,14 +12,9 @@
 from virtual_coach_db.helper.helper_functions import get_db_session
 from virtual_coach_db.helper.definitions import (Components,
                                                  ComponentsTriggers)
-<<<<<<< HEAD
-from .definitions import DATABASE_URL, PAUSE_AND_TRIGGER, REDIS_URL
+from .definitions import DATABASE_URL, NICEDAY_API_ENDPOINT, PAUSE_AND_TRIGGER, REDIS_URL
 from .helper import (get_latest_bot_utterance, store_pf_evaluation_to_db, get_faik_text,
                      get_steps_data)
-=======
-from .definitions import DATABASE_URL, NICEDAY_API_ENDPOINT, PAUSE_AND_TRIGGER, REDIS_URL
-from .helper import (get_latest_bot_utterance, store_pf_evaluation_to_db, get_faik_text)
->>>>>>> 0ee39e4c
 
 
 celery = Celery(broker=REDIS_URL)
