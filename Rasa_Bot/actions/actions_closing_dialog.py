--- conflicted
+++ resolved
@@ -12,11 +12,7 @@
 from virtual_coach_db.helper.helper_functions import get_db_session
 from virtual_coach_db.helper.definitions import (Components,
                                                  ComponentsTriggers)
-<<<<<<< HEAD
-from .definitions import REDIS_URL, DATABASE_URL, NICEDAY_API_ENDPOINT
-=======
-from .definitions import DATABASE_URL, PAUSE_AND_TRIGGER, REDIS_URL
->>>>>>> 0a54efb5
+from .definitions import DATABASE_URL, NICEDAY_API_ENDPOINT, PAUSE_AND_TRIGGER, REDIS_URL
 from .helper import (get_latest_bot_utterance, store_pf_evaluation_to_db, get_faik_text)
 
 
