from rasa_sdk import Action, Tracker
from rasa_sdk.events import SlotSet, FollowupAction
from virtual_coach_db.helper.definitions import (DialogExpectedDuration,
<<<<<<< HEAD
                                                 ComponentsTriggers, Components)
=======
                                                 ComponentsTriggers)
>>>>>>> 9a92375c
from rasa_sdk.executor import CollectingDispatcher
from rasa_sdk.forms import FormValidationAction
from typing import Text, Dict, Any
from celery import Celery
from . import validator
from .definitions import REDIS_URL, MORNING, AFTERNOON, TIMEZONE
from .helper import get_latest_bot_utterance
from .actions_rescheduling_dialog import get_reschedule_date
import datetime

celery = Celery(broker=REDIS_URL)


class ExpectedTimeNextPart(Action):
    """Give expected time of next part"""

    def name(self):
        return "action_expected_time_next_part"

    async def run(self, dispatcher, tracker, domain):
        next_dialog = str(tracker.get_slot('current_intervention_component'))
        min_duration = DialogExpectedDuration[next_dialog][0]
        max_duration = DialogExpectedDuration[next_dialog][1]

        message = "Ik verwacht dat het volgende onderdeel " + str(min_duration) + " tot " \
                  + str(max_duration) + " minuten zal duren.⏱️"

        dispatcher.utter_message(text=message)
        return []


class ValidateNowOrLaterForm(FormValidationAction):
    def name(self) -> Text:
        return "validate_next_part_now_or_later_form"

    def validate_now_or_later(
            self, value: Text, dispatcher: CollectingDispatcher,
            tracker: Tracker, domain: Dict[Text, Any]) -> Dict[Text, Any]:
        # pylint: disable=unused-argument
        """validate next part now or later form"""
        last_utterance = get_latest_bot_utterance(tracker.events)

        if last_utterance != 'utter_ask_now_or_later':
            return {"now_or_later": None}

        now_or_later = validator.validate_number_in_range_response(1, 2, value)
        if not now_or_later:
            dispatcher.utter_message(response="utter_please_answer_1_2")

        return {"now_or_later": value}


class ValidatePickADaypartForm(FormValidationAction):
    def name(self) -> Text:
        return "validate_pick_a_daypart_form"

    def validate_chosen_daypart(
            self, value: Text, dispatcher: CollectingDispatcher,
            tracker: Tracker, domain: Dict[Text, Any]) -> Dict[Text, Any]:
        # pylint: disable=unused-argument
        """validate pick a daypart form"""
        last_utterance = get_latest_bot_utterance(tracker.events)

        if last_utterance != 'utter_ask_chosen_daypart':
            return {"chosen_daypart": None}

        correct_format = validator.validate_number_in_range_response(1, 4, value)
        if not correct_format:
            dispatcher.utter_message(response="utter_please_answer_1_2_3_4")

        return {"chosen_daypart": value}


class StartNextDialog(Action):
    """set trigger for next dialog"""

    def name(self) -> Text:
        return "action_start_next_dialog"

    async def run(self, dispatcher, tracker, domain):
        user_id = tracker.current_state()['sender_id']
<<<<<<< HEAD
        current_dialog = tracker.get_slot('current_intervention_component').upper()

        # if the dialog is the profile creation, launch that
        # TODO: substitute with actual first action of the profile creation
        if current_dialog == Components.PROFILE_CREATION:
            return [FollowupAction('action_end_dialog')]

        # if the dialog is a video one, launch the watch a video dialog
        else:
            celery.send_task('celery_tasks.trigger_intervention_component',
                             (user_id,
                              ComponentsTriggers.WATCH_VIDEO))
=======
        nextDialog = tracker.get_slot('current_intervention_component').upper()
        celery.send_task('celery_tasks.trigger_intervention_component',
                         (user_id,
                          ComponentsTriggers[nextDialog].value))
>>>>>>> 9a92375c


class Schedule_Next_Prep_Phase(Action):
    """ reschedule the dialog for another time """

    def name(self) -> Text:
        return "action_schedule_next_preparation_phase"

    async def run(self, dispatcher, tracker, domain):
        user_id = tracker.current_state()['sender_id']
        chosen_option = int(tracker.get_slot('chosen_daypart'))
        timestamp = tracker.get_slot('daypart_options_timestamp')
        dialog = tracker.get_slot('current_intervention_component')
        eta = get_reschedule_date(timestamp, chosen_option)

        celery.send_task('celery_tasks.reschedule_dialog', (user_id, dialog, eta))


def get_daypart_options_str() -> list:
    options = []

    current_time = datetime.datetime.now().astimezone(TIMEZONE)

    # In the morning
    if MORNING[0] <= current_time.hour < MORNING[1]:
        options += ["Vanmiddag",
                    "Vanavond",
                    "Morgenochtend"]

    # In the afternoon
    elif AFTERNOON[0] <= current_time.hour < AFTERNOON[1]:
        options += ["Vanavond",
                    "Morgenochtend",
                    "Morgenmiddag"]

    # In the evening or night
    else:
        options += ["Morgenochtend",
                    "Morgenmiddag",
                    "Morgenavond"]

    return options


class AskNewTime(Action):
    def name(self) -> Text:
        return "action_ask_new_time"

    async def run(self, dispatcher, tracker, domain):
        options = get_daypart_options_str()

        prompt = "Wanneer zou je het volgende onderdeel willen doen? Typ '1' als je het volgende" \
                 "onderdeel over 1 uur wilt doen. Typ '2' als je het {0} wilt doen. Typ '3'" \
                 " als je het {1} wilt doen. En typ '4' als " \
                 "je het {2} wilt doen. "
        utterance = prompt.format(*options)

        timestamp = datetime.datetime.timestamp(datetime.datetime.now())
        return [SlotSet("daypart_options_timestamp", timestamp),
                SlotSet("daypart_options_string", utterance)]<|MERGE_RESOLUTION|>--- conflicted
+++ resolved
@@ -1,11 +1,7 @@
 from rasa_sdk import Action, Tracker
 from rasa_sdk.events import SlotSet, FollowupAction
 from virtual_coach_db.helper.definitions import (DialogExpectedDuration,
-<<<<<<< HEAD
                                                  ComponentsTriggers, Components)
-=======
-                                                 ComponentsTriggers)
->>>>>>> 9a92375c
 from rasa_sdk.executor import CollectingDispatcher
 from rasa_sdk.forms import FormValidationAction
 from typing import Text, Dict, Any
@@ -87,7 +83,6 @@
 
     async def run(self, dispatcher, tracker, domain):
         user_id = tracker.current_state()['sender_id']
-<<<<<<< HEAD
         current_dialog = tracker.get_slot('current_intervention_component').upper()
 
         # if the dialog is the profile creation, launch that
@@ -100,15 +95,9 @@
             celery.send_task('celery_tasks.trigger_intervention_component',
                              (user_id,
                               ComponentsTriggers.WATCH_VIDEO))
-=======
-        nextDialog = tracker.get_slot('current_intervention_component').upper()
-        celery.send_task('celery_tasks.trigger_intervention_component',
-                         (user_id,
-                          ComponentsTriggers[nextDialog].value))
->>>>>>> 9a92375c
 
 
-class Schedule_Next_Prep_Phase(Action):
+class ScheduleNextPrepPhase(Action):
     """ reschedule the dialog for another time """
 
     def name(self) -> Text:
