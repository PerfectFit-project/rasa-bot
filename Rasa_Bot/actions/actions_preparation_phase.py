--- conflicted
+++ resolved
@@ -1,12 +1,6 @@
 from celery import Celery
 from rasa_sdk import Action, Tracker
-<<<<<<< HEAD
 from rasa_sdk.events import FollowupAction, SlotSet
-=======
-from rasa_sdk.events import SlotSet, FollowupAction
-from virtual_coach_db.helper.definitions import (DialogExpectedDuration,
-                                                 ComponentsTriggers, Components)
->>>>>>> c7963459
 from rasa_sdk.executor import CollectingDispatcher
 from rasa_sdk.forms import FormValidationAction
 from typing import Text, Dict, Any
@@ -37,10 +31,7 @@
 
         message = "Ik verwacht dat het volgende onderdeel " + str(min_duration) + " tot " \
                   + str(max_duration) + " minuten zal duren.⏱️"
-<<<<<<< HEAD
-=======
 
->>>>>>> c7963459
         dispatcher.utter_message(text=message)
         return []
 
@@ -95,29 +86,16 @@
 
     async def run(self, dispatcher, tracker, domain):
         user_id = tracker.current_state()['sender_id']
-<<<<<<< HEAD
         current_dialog = tracker.get_slot('current_intervention_component')
 
         # if the dialog is the profile creation, launch that
         if current_dialog == Components.PROFILE_CREATION:
             return [FollowupAction('utter_profile_creation_start_1')]
-=======
-        current_dialog = tracker.get_slot('current_intervention_component').upper()
-
-        # if the dialog is the profile creation, launch that
-        # TODO: substitute with actual first action of the profile creation
-        if current_dialog == Components.PROFILE_CREATION:
-            return [FollowupAction('action_end_dialog')]
->>>>>>> c7963459
 
         # if the dialog is a video one, launch the watch a video dialog
         celery.send_task('celery_tasks.trigger_intervention_component',
                          (user_id,
                           ComponentsTriggers.WATCH_VIDEO))
-<<<<<<< HEAD
-
-=======
->>>>>>> c7963459
 
 
 class ScheduleNextPrepPhase(Action):
