--- conflicted
+++ resolved
@@ -36,13 +36,6 @@
         python3 -m pip install -r requirements-dev.txt
     - name: Check style against standards using prospector
       run: prospector
-<<<<<<< HEAD
-    #- name: Check import order
-    # run: |
-    #    isort --version
-    #   isort . --check-only --skip-glob 'db/dbschema/migrations/*'
-=======
->>>>>>> ee0c9a69
     - name: Run unit tests with coverage
       run: |
         export PYTHONPATH=$PYTHONPATH:$PWD
