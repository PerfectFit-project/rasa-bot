--- conflicted
+++ resolved
@@ -8,31 +8,20 @@
 from datetime import date, datetime, timedelta
 from django.conf import settings
 from django.core.cache import cache
-<<<<<<< HEAD
-from niceday_client import NicedayClient
 from state_machine.state import State
-=======
->>>>>>> 2d89d1ca
 from state_machine.state_machine import EventEnum, Event
 from state_machine.const import (REDIS_URL, TIMEZONE, MAXIMUM_DIALOG_DURATION, NICEDAY_API_ENDPOINT,
                                  RUNNING, EXPIRED, NOTIFY, INVITES_CHECK_INTERVAL,
                                  MAXIMUM_INACTIVE_DAYS, WORDS_PER_SECOND, MAX_DELAY)
 from typing import Optional
-<<<<<<< HEAD
 from celery_utils import (check_if_physical_relapse, check_if_task_executed, check_if_user_active,
                           check_if_user_exists, create_new_user, get_component_name, get_user_fsm,
-                          get_dialog_state, get_all_fsm, save_state_machine_to_db,
-                          send_fsm_event, set_dialog_running_status, update_scheduled_task_db)
-from virtual_coach_db.helper.definitions import NotificationsTriggers, ComponentsTriggers, \
-    Components
-=======
-from celery_utils import (check_if_task_executed, check_if_user_active, check_if_user_exists,
-                          create_new_user, get_component_name, get_user_fsm, get_dialog_state,
-                          get_all_fsm, get_scheduled_task_from_db, save_state_machine_to_db,
-                          send_fsm_event, set_dialog_running_status, update_scheduled_task_db,
-                          update_task_uuid_db)
-from virtual_coach_db.helper.definitions import NotificationsTriggers
->>>>>>> 2d89d1ca
+                          get_dialog_state, get_all_fsm, get_scheduled_task_from_db,
+                          save_state_machine_to_db, send_fsm_event, set_dialog_running_status,
+                          update_scheduled_task_db, update_task_uuid_db)
+from virtual_coach_db.helper.definitions import (NotificationsTriggers, ComponentsTriggers,
+                                                 Components)
+
 
 from niceday_client import NicedayClient
 
