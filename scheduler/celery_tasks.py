import logging
import os
import requests
from celery import Celery
from celery.signals import worker_ready
from datetime import date, datetime, timedelta
from state_machine.state_machine import EventEnum, Event
from state_machine.const import (REDIS_URL, TIMEZONE, MAXIMUM_DIALOG_DURATION,
                                 RUNNING, EXPIRED)
from celery_utils import (check_if_user_exists, get_component_name, get_user_fsm, get_dialog_state,
                          get_all_fsm, save_state_machine_to_db, create_new_user_fsm,
                          send_fsm_event)

app = Celery('celery_tasks', broker=REDIS_URL)

app.conf.enable_utc = True
app.conf.timezone = TIMEZONE

TEST_USER = int(os.getenv('TEST_USER_ID'))


@worker_ready.connect
def at_start(sender, **k):  # pylint: disable=unused-argument
    """
    When celery is ready, the watchdogs for the new day notification
    and for the dialogs status check are started
    """
    notify_new_day.apply_async(args=[datetime.today()])
    check_dialogs_status.apply_async()


@app.task
def create_new_user(user_id: int):
    """
    This task creates a new StateMachine for the user specified.
    Args:
        user_id: the ID of the user
    """

    user_exists = check_if_user_exists(user_id)

    if not user_exists:
        new_fsm = create_new_user_fsm(user_id)
        save_state_machine_to_db(new_fsm)

    else:
        logging.warning('The user already exists in the database')


@app.task(bind=True)
def check_dialogs_status(self):  # pylint: disable=unused-argument
    """
    This task verifies if there are uncompleted dialogs and, in case, reschedules them.
    The task is rescheduled every maximum duration of the dialog time
    """
    logging.info("Checking the dialogs status")

    state_machines = get_all_fsm()

    for fsm in state_machines:
        dialog_state = get_dialog_state(fsm)

        if dialog_state == EXPIRED:
            dialog = fsm.dialog_state.get_current_dialog()
            
            # the dialog is idle now
            fsm.dialog_state.set_to_idle()
            save_state_machine_to_db(fsm.machine_id)

            next_day = datetime.now().replace(hour=10, minute=00) + timedelta(days=1)

            reschedule_dialog.apply_async(args=[fsm.machine_id,
                                                dialog,
                                                next_day])

    # schedule the task every max_dialog_duration
    next_execution_time = datetime.now() + timedelta(seconds=MAXIMUM_DIALOG_DURATION)
    check_dialogs_status.apply_async(eta=next_execution_time)

<<<<<<< HEAD
@app.task
def relapse_dialog(user_id: int, intervention_component_name: str):
    phase = utils.get_phase_object(Phases.LAPSE.value)
    component = utils.get_intervention_component(intervention_component_name)

    state = UserInterventionState(
        users_nicedayuid=user_id,
        intervention_phase_id=phase.phase_id,
        intervention_component_id=component.intervention_component_id,
        completed=False,
        last_time=datetime.now().astimezone(TIMEZONE),
        last_part=0,
        next_planned_date=None,
        task_uuid=None
    )
=======

@app.task(bind=True)
def intervention_component_completed(self,  # pylint: disable=unused-argument
                                     user_id: int,
                                     intervention_component_name: str):
    """
    This task notifies the state machine that a dialog has been rescheduled.
    Args:
        user_id: the ID of the user
        intervention_component_name: the component completed
    """

    logging.info('Celery received a dialog completion')
    send_fsm_event(user_id=user_id,
                   event=Event(EventEnum.DIALOG_COMPLETED, intervention_component_name))

>>>>>>> bcbbd6be

@app.task(bind=True)
def notify_new_day(self, current_date: date):  # pylint: disable=unused-argument
    """
    This task notifies all the state machines that a day has begun.
    Args:
        current_date: the date to be sent to the state machines
    """
    state_machines = get_all_fsm()
    for item in state_machines:
        send_fsm_event(user_id=item.machine_id, event=Event(EventEnum.NEW_DAY, current_date))

    # schedule the task for tomorrow
    tomorrow = datetime.today() + timedelta(days=1)
    notify_new_day.apply_async(args=[tomorrow], eta=tomorrow)


@app.task
def weekly_reflection_dialog(user_id: int, intervention_component_name: str):
    phase = utils.get_phase_object(Phases.EXECUTION.value)
    component = utils.get_intervention_component(intervention_component_name)

    state = UserInterventionState(
        users_nicedayuid=user_id,
        intervention_phase_id=phase.phase_id,
        intervention_component_id=component.intervention_component_id,
        completed=False,
        last_time=datetime.now().astimezone(TIMEZONE),
        last_part=0,
        next_planned_date=None,
        task_uuid=None
    )

    utils.store_intervention_component_to_db(state)

    trigger_intervention_component.apply_async(
        args=[user_id, 'EXTERNAL_weekly_reflection'])


@app.task
def step_dialog_component(user_id: int, intervention_component_name: str):
    steps_bool = True
    ##TODO get total steps for week and steps for each day. Then based on that trigger next component

    ## Group 1 >> users with total weekly steps < 56.000 AND steps are NOT ≥ 8000 on 4/7 previous days
    ## Group 2 >> users with total weekly steps ≥ 56.000 AND steps ≥ 8000 on 4/7 previous days

    if steps_bool:
        trigger_intervention_component.apply_async(
            args=[user_id, 'EXTERNAL_step_dialog_group1'])
    else:
        trigger_intervention_component.apply_async(
            args=[user_id, 'EXTERNAL_step_dialog_group2'])

@app.task
def step_advice_component(user_id: int, intervention_component_name: str):
    steps_bool = True
    ##TODO get total steps for week and steps for each day. Then based on that trigger next component

    ## Group 1 >> users with total weekly steps < 56.000 AND steps are NOT ≥ 8000 on 4/7 previous days
    ## Group 2 >> users with total weekly steps ≥ 56.000 AND steps ≥ 8000 on 4/7 previous days

    if steps_bool:
        trigger_intervention_component.apply_async(
            args=[user_id, 'EXTERNAL_step_advice_group1'])
    else:
        trigger_intervention_component.apply_async(
            args=[user_id, 'EXTERNAL_step_advice_group2'])


@app.task
def reschedule_dialog(user_id: int, intervention_component_name: str, new_date: datetime):
    """
    This task notifies the state machine that a dialog has been rescheduled.
    Args:
        user_id: the ID of the user
        intervention_component_name: the component rescheduled
        new_date: the date to which the component has to be rescheduled
    """

    logging.info('Celery received a dialog rescheduling')
    send_fsm_event(user_id=user_id,
                   event=Event(EventEnum.DIALOG_RESCHEDULED,
                               (intervention_component_name, new_date)))


@app.task
def start_user_intervention(user_id: int):
    """
    This task runs the first state of the StateMachine for a give user.
    Args:
        user_id: the ID of the user
    """

    user_fsm = get_user_fsm(user_id)
    user_fsm.state.run()


@app.task(bind=True)
def trigger_intervention_component(self,  # pylint: disable=unused-argument
                                   user_id: int,
                                   trigger: str):
    """
    This task sends a trigger to Rasa immediately.
    Args:
        user_id: the ID of the user to send the trigger to
        trigger: the intent to be sent
    """

    endpoint = f'http://rasa_server:5005/conversations/{user_id}/trigger_intent'
    headers = {'Content-Type': 'application/json'}
    params = {'output_channel': 'niceday_trigger_input_channel'}
    data = '{"name": "' + trigger + '" }'
<<<<<<< HEAD
    requests.post(endpoint, headers=headers, params=params, data=data, timeout=60)


def plan_execution_dialogs(user_id: int):
    """
        Get the preferences of a user and plan the execution of
         all the intervention components
    """
    session = get_db_session(db_url=DATABASE_URL)

    preferences = (
        session.query(UserPreferences)
        .filter(UserPreferences.users_nicedayuid == user_id)
        .all()
    )

    for preference in preferences:
        intervention_id = preference.intervention_component_id
        trigger = preference.intervention_component.intervention_component_trigger
        next_planned_date = utils.get_next_planned_date(user_id, intervention_id)

        # schedule the task
        task_uuid = trigger_intervention_component.apply_async(
            args=[user_id, trigger],
            eta=next_planned_date)

        phase = utils.get_phase_object(Phases.EXECUTION.value)

        # update the DB
        state = UserInterventionState(
            users_nicedayuid=user_id,
            intervention_phase_id=phase.phase_id,
            intervention_component_id=intervention_id,
            completed=False,
            last_time=None,
            last_part=0,
            next_planned_date=next_planned_date,
            task_uuid=str(task_uuid)
        )
        utils.store_intervention_component_to_db(state)
=======
    response = requests.post(endpoint, headers=headers, params=params, data=data, timeout=60)

    if response.status_code == 200:
        # if the request succeeded, update the fsm
        name = get_component_name(trigger)
        send_fsm_event(user_id, Event(EventEnum.DIALOG_STARTED, name))


@app.task(bind=True)
def trigger_scheduled_intervention_component(self,  # pylint: disable=unused-argument
                                             user_id: int,
                                             trigger: str):
    """
    This task sends a trigger to Rasa after verifying that a dialog is not
    currently running for the user. If a dialog is running, it is rescheduled.
    Args:
        user_id: the ID of the user to send the trigger to
        trigger: the intent to be sent
    """

    user_fsm = get_user_fsm(user_id)

    dialog_state = get_dialog_state(user_fsm)

    # retrieve the name of the component
    name = get_component_name(trigger)

    # if a dialog is not running or the time has expired (Rasa session reset)
    # send the trigger

    logging.info("scheduled dialog trigger received")

    if dialog_state != RUNNING:
        user_fsm.dialog_state.set_to_running(dialog=name)
        trigger_intervention_component.apply_async(args=[user_id, trigger])

    else:
        # if a dialog is running, reschedule the trigger
        rescheduled_date = datetime.now() + timedelta(minutes=MAXIMUM_DIALOG_DURATION)
        # send a rescheduling event
        send_fsm_event(user_id,
                       event=Event(EventEnum.DIALOG_RESCHEDULED, (name, rescheduled_date)))


@app.task(bind=True)
def user_trigger_dialog(self,  # pylint: disable=unused-argument
                        user_id: int,
                        intervention_component_name: str):
    """
    This task is used when a dialog is triggered by the user.
    Args:
        user_id: the ID of the user to send the trigger to
        intervention_component_name: the intent to be sent
    """
    send_fsm_event(user_id=user_id,
                   event=Event(EventEnum.USER_TRIGGER, intervention_component_name))
>>>>>>> bcbbd6be
<|MERGE_RESOLUTION|>--- conflicted
+++ resolved
@@ -77,10 +77,42 @@
     next_execution_time = datetime.now() + timedelta(seconds=MAXIMUM_DIALOG_DURATION)
     check_dialogs_status.apply_async(eta=next_execution_time)
 
-<<<<<<< HEAD
-@app.task
-def relapse_dialog(user_id: int, intervention_component_name: str):
-    phase = utils.get_phase_object(Phases.LAPSE.value)
+
+@app.task(bind=True)
+def intervention_component_completed(self,  # pylint: disable=unused-argument
+                                     user_id: int,
+                                     intervention_component_name: str):
+    """
+    This task notifies the state machine that a dialog has been rescheduled.
+    Args:
+        user_id: the ID of the user
+        intervention_component_name: the component completed
+    """
+
+    logging.info('Celery received a dialog completion')
+    send_fsm_event(user_id=user_id,
+                   event=Event(EventEnum.DIALOG_COMPLETED, intervention_component_name))
+
+
+@app.task(bind=True)
+def notify_new_day(self, current_date: date):  # pylint: disable=unused-argument
+    """
+    This task notifies all the state machines that a day has begun.
+    Args:
+        current_date: the date to be sent to the state machines
+    """
+    state_machines = get_all_fsm()
+    for item in state_machines:
+        send_fsm_event(user_id=item.machine_id, event=Event(EventEnum.NEW_DAY, current_date))
+
+    # schedule the task for tomorrow
+    tomorrow = datetime.today() + timedelta(days=1)
+    notify_new_day.apply_async(args=[tomorrow], eta=tomorrow)
+
+
+@app.task
+def weekly_reflection_dialog(user_id: int, intervention_component_name: str):
+    phase = utils.get_phase_object(Phases.EXECUTION.value)
     component = utils.get_intervention_component(intervention_component_name)
 
     state = UserInterventionState(
@@ -93,56 +125,6 @@
         next_planned_date=None,
         task_uuid=None
     )
-=======
-
-@app.task(bind=True)
-def intervention_component_completed(self,  # pylint: disable=unused-argument
-                                     user_id: int,
-                                     intervention_component_name: str):
-    """
-    This task notifies the state machine that a dialog has been rescheduled.
-    Args:
-        user_id: the ID of the user
-        intervention_component_name: the component completed
-    """
-
-    logging.info('Celery received a dialog completion')
-    send_fsm_event(user_id=user_id,
-                   event=Event(EventEnum.DIALOG_COMPLETED, intervention_component_name))
-
->>>>>>> bcbbd6be
-
-@app.task(bind=True)
-def notify_new_day(self, current_date: date):  # pylint: disable=unused-argument
-    """
-    This task notifies all the state machines that a day has begun.
-    Args:
-        current_date: the date to be sent to the state machines
-    """
-    state_machines = get_all_fsm()
-    for item in state_machines:
-        send_fsm_event(user_id=item.machine_id, event=Event(EventEnum.NEW_DAY, current_date))
-
-    # schedule the task for tomorrow
-    tomorrow = datetime.today() + timedelta(days=1)
-    notify_new_day.apply_async(args=[tomorrow], eta=tomorrow)
-
-
-@app.task
-def weekly_reflection_dialog(user_id: int, intervention_component_name: str):
-    phase = utils.get_phase_object(Phases.EXECUTION.value)
-    component = utils.get_intervention_component(intervention_component_name)
-
-    state = UserInterventionState(
-        users_nicedayuid=user_id,
-        intervention_phase_id=phase.phase_id,
-        intervention_component_id=component.intervention_component_id,
-        completed=False,
-        last_time=datetime.now().astimezone(TIMEZONE),
-        last_part=0,
-        next_planned_date=None,
-        task_uuid=None
-    )
 
     utils.store_intervention_component_to_db(state)
 
@@ -224,48 +206,6 @@
     headers = {'Content-Type': 'application/json'}
     params = {'output_channel': 'niceday_trigger_input_channel'}
     data = '{"name": "' + trigger + '" }'
-<<<<<<< HEAD
-    requests.post(endpoint, headers=headers, params=params, data=data, timeout=60)
-
-
-def plan_execution_dialogs(user_id: int):
-    """
-        Get the preferences of a user and plan the execution of
-         all the intervention components
-    """
-    session = get_db_session(db_url=DATABASE_URL)
-
-    preferences = (
-        session.query(UserPreferences)
-        .filter(UserPreferences.users_nicedayuid == user_id)
-        .all()
-    )
-
-    for preference in preferences:
-        intervention_id = preference.intervention_component_id
-        trigger = preference.intervention_component.intervention_component_trigger
-        next_planned_date = utils.get_next_planned_date(user_id, intervention_id)
-
-        # schedule the task
-        task_uuid = trigger_intervention_component.apply_async(
-            args=[user_id, trigger],
-            eta=next_planned_date)
-
-        phase = utils.get_phase_object(Phases.EXECUTION.value)
-
-        # update the DB
-        state = UserInterventionState(
-            users_nicedayuid=user_id,
-            intervention_phase_id=phase.phase_id,
-            intervention_component_id=intervention_id,
-            completed=False,
-            last_time=None,
-            last_part=0,
-            next_planned_date=next_planned_date,
-            task_uuid=str(task_uuid)
-        )
-        utils.store_intervention_component_to_db(state)
-=======
     response = requests.post(endpoint, headers=headers, params=params, data=data, timeout=60)
 
     if response.status_code == 200:
@@ -321,5 +261,4 @@
         intervention_component_name: the intent to be sent
     """
     send_fsm_event(user_id=user_id,
-                   event=Event(EventEnum.USER_TRIGGER, intervention_component_name))
->>>>>>> bcbbd6be
+                   event=Event(EventEnum.USER_TRIGGER, intervention_component_name))