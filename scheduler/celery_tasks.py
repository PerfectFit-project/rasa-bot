--- conflicted
+++ resolved
@@ -9,16 +9,10 @@
 from niceday_client import NicedayClient
 from state_machine.state_machine import EventEnum, Event
 from state_machine.const import (REDIS_URL, TIMEZONE, MAXIMUM_DIALOG_DURATION, NICEDAY_API_ENDPOINT,
-<<<<<<< HEAD
-                                 RUNNING, EXPIRED, NOTIFIED, INVITES_CHECK_INTERVAL,
+                                 RUNNING, EXPIRED, NOTIFY, INVITES_CHECK_INTERVAL,
                                  MAXIMUM_INACTIVE_DAYS)
 from celery_utils import (check_if_task_executed, check_if_user_active, check_if_user_exists,
                           create_new_user, get_component_name, get_user_fsm, get_dialog_state,
-=======
-                                 RUNNING, EXPIRED, NOTIFY, INVITES_CHECK_INTERVAL)
-from celery_utils import (check_if_task_executed, check_if_user_exists, create_new_user,
-                          get_component_name, get_user_fsm, get_dialog_state,
->>>>>>> d535b8e4
                           get_all_fsm, save_state_machine_to_db, send_fsm_event,
                           set_dialog_running_status)
 from virtual_coach_db.helper.definitions import NotificationsTriggers
