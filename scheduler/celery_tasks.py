--- conflicted
+++ resolved
@@ -8,20 +8,13 @@
 from django.core.cache import cache
 from niceday_client import NicedayClient
 from state_machine.state_machine import EventEnum, Event
-<<<<<<< HEAD
-from state_machine.const import (REDIS_URL, TIMEZONE, MAXIMUM_DIALOG_DURATION,
-                                 RUNNING, EXPIRED, NOTIFIED)
-from celery_utils import (check_if_user_exists, check_if_task_executed, get_component_name,
-                          get_user_fsm, get_dialog_state, get_all_fsm, save_state_machine_to_db,
-                          create_new_user_fsm, send_fsm_event, set_dialog_running_status)
+from state_machine.const import (REDIS_URL, TIMEZONE, MAXIMUM_DIALOG_DURATION, NICEDAY_API_ENDPOINT,
+                                 RUNNING, EXPIRED, NOTIFIED, INVITES_CHECK_INTERVAL)
+from celery_utils import (check_if_task_executed, check_if_user_exists, create_new_user,
+                          get_component_name, get_user_fsm, get_dialog_state, 
+                          get_all_fsm, save_state_machine_to_db, send_fsm_event,
+                          set_dialog_running_status)
 from virtual_coach_db.helper.definitions import NotificationsTriggers
-=======
-from state_machine.const import (REDIS_URL, TIMEZONE, MAXIMUM_DIALOG_DURATION, NICEDAY_API_ENDPOINT,
-                                 RUNNING, EXPIRED, INVITES_CHECK_INTERVAL)
-from celery_utils import (create_new_user, get_component_name, get_user_fsm, get_dialog_state,
-                          get_all_fsm, save_state_machine_to_db,
-                          send_fsm_event, set_dialog_running_status, check_if_user_exists)
->>>>>>> 05d2d33c
 
 app = Celery('celery_tasks', broker=REDIS_URL)
 app.conf.enable_utc = True
